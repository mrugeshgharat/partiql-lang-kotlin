/*
 * Copyright Amazon.com, Inc. or its affiliates.  All rights reserved.
 *
 * Licensed under the Apache License, Version 2.0 (the "License").
 * You may not use this file except in compliance with the License.
 * A copy of the License is located at:
 *
 *      http://aws.amazon.com/apache2.0/
 *
 * or in the "license" file accompanying this file. This file is distributed on an "AS IS" BASIS,
 * WITHOUT WARRANTIES OR CONDITIONS OF ANY KIND, either express or implied. See the License for the specific
 * language governing permissions and limitations under the License.
 */

package org.partiql.value

import com.amazon.ionelement.api.IonElement
import org.partiql.errors.TypeCheckException
import org.partiql.value.datetime.Date
import org.partiql.value.datetime.Time
import org.partiql.value.datetime.Timestamp
import org.partiql.value.helpers.ToIon
import org.partiql.value.util.PartiQLValueVisitor
import java.math.BigDecimal
import java.math.BigInteger
import java.util.BitSet

internal typealias Annotations = List<String>

/**
 * TODO
 *  - Implement ANY
 *  - Implement comparators
 */
@PartiQLValueExperimental
public sealed interface PartiQLValue {

    public val type: PartiQLValueType

    public val annotations: Annotations

    public val isNull: Boolean

    public fun copy(annotations: Annotations = this.annotations): PartiQLValue

    public fun withAnnotations(annotations: Annotations): PartiQLValue

    public fun withoutAnnotations(): PartiQLValue

    public fun <R, C> accept(visitor: PartiQLValueVisitor<R, C>, ctx: C): R
}

@PartiQLValueExperimental
public sealed interface ScalarValue<T> : PartiQLValue {

    public val value: T?

    override val isNull: Boolean
        get() = value == null

    override fun copy(annotations: Annotations): ScalarValue<T>

    override fun withAnnotations(annotations: Annotations): ScalarValue<T>

    override fun withoutAnnotations(): ScalarValue<T>
}

@PartiQLValueExperimental
public sealed interface CollectionValue<T : PartiQLValue> : PartiQLValue, Iterable<T> {

    override val isNull: Boolean

    override fun iterator(): Iterator<T>

    override fun copy(annotations: Annotations): CollectionValue<T>

    override fun withAnnotations(annotations: Annotations): CollectionValue<T>

    override fun withoutAnnotations(): CollectionValue<T>
}

@PartiQLValueExperimental
public abstract class BoolValue : ScalarValue<Boolean?> {

    override val type: PartiQLValueType = PartiQLValueType.BOOL

    abstract override fun copy(annotations: Annotations): BoolValue

    abstract override fun withAnnotations(annotations: Annotations): BoolValue

    abstract override fun withoutAnnotations(): BoolValue
}

@PartiQLValueExperimental
public sealed class NumericValue<T : Number> : ScalarValue<T> {

    public val int: Int?
        get() = value?.toInt()

    public val long: Long?
        get() = value?.toLong()

    public val float: Float?
        get() = value?.toFloat()

    public val double: Double?
        get() = value?.toDouble()

    abstract override fun copy(annotations: Annotations): NumericValue<T>

    abstract override fun withAnnotations(annotations: Annotations): NumericValue<T>

    abstract override fun withoutAnnotations(): NumericValue<T>
}

@PartiQLValueExperimental
public abstract class Int8Value : NumericValue<Byte>() {

    override val type: PartiQLValueType = PartiQLValueType.INT8

    abstract override fun copy(annotations: Annotations): Int8Value

    abstract override fun withAnnotations(annotations: Annotations): Int8Value

    abstract override fun withoutAnnotations(): Int8Value
}

@PartiQLValueExperimental
public abstract class Int16Value : NumericValue<Short>() {

    override val type: PartiQLValueType = PartiQLValueType.INT16

    abstract override fun copy(annotations: Annotations): Int16Value

    abstract override fun withAnnotations(annotations: Annotations): Int16Value

    abstract override fun withoutAnnotations(): Int16Value
}

@PartiQLValueExperimental
public abstract class Int32Value : NumericValue<Int>() {

    override val type: PartiQLValueType = PartiQLValueType.INT32

    abstract override fun copy(annotations: Annotations): Int32Value

    abstract override fun withAnnotations(annotations: Annotations): Int32Value

    abstract override fun withoutAnnotations(): Int32Value
}

@PartiQLValueExperimental
public abstract class Int64Value : NumericValue<Long>() {

    override val type: PartiQLValueType = PartiQLValueType.INT64

    abstract override fun copy(annotations: Annotations): Int64Value

    abstract override fun withAnnotations(annotations: Annotations): Int64Value

    abstract override fun withoutAnnotations(): Int64Value
}

@PartiQLValueExperimental
public abstract class IntValue : NumericValue<BigInteger>() {

    override val type: PartiQLValueType = PartiQLValueType.INT

    abstract override fun copy(annotations: Annotations): IntValue

    abstract override fun withAnnotations(annotations: Annotations): IntValue

    abstract override fun withoutAnnotations(): IntValue
}

@PartiQLValueExperimental
public abstract class DecimalValue : NumericValue<BigDecimal>() {

    override val type: PartiQLValueType = PartiQLValueType.DECIMAL_ARBITRARY

    abstract override fun copy(annotations: Annotations): DecimalValue

    abstract override fun withAnnotations(annotations: Annotations): DecimalValue

    abstract override fun withoutAnnotations(): DecimalValue
}

@PartiQLValueExperimental
public abstract class Float32Value : NumericValue<Float>() {

    override val type: PartiQLValueType = PartiQLValueType.FLOAT32

    abstract override fun copy(annotations: Annotations): Float32Value

    abstract override fun withAnnotations(annotations: Annotations): Float32Value

    abstract override fun withoutAnnotations(): Float32Value
}

@PartiQLValueExperimental
public abstract class Float64Value : NumericValue<Double>() {

    override val type: PartiQLValueType = PartiQLValueType.FLOAT64

    abstract override fun copy(annotations: Annotations): Float64Value

    abstract override fun withAnnotations(annotations: Annotations): Float64Value

    abstract override fun withoutAnnotations(): Float64Value
}

@PartiQLValueExperimental
public sealed class TextValue<T> : ScalarValue<T> {

    public abstract val string: String?

    abstract override fun copy(annotations: Annotations): TextValue<T>

    abstract override fun withAnnotations(annotations: Annotations): TextValue<T>

    abstract override fun withoutAnnotations(): TextValue<T>
}

@PartiQLValueExperimental
public abstract class CharValue : TextValue<Char>() {

    override val type: PartiQLValueType = PartiQLValueType.CHAR

    override val string: String?
        get() = value?.toString()

    abstract override fun copy(annotations: Annotations): CharValue

    abstract override fun withAnnotations(annotations: Annotations): CharValue

    abstract override fun withoutAnnotations(): CharValue
}

@PartiQLValueExperimental
public abstract class StringValue : TextValue<String>() {

    override val type: PartiQLValueType = PartiQLValueType.STRING

    override val string: String?
        get() = value

    abstract override fun copy(annotations: Annotations): StringValue

    abstract override fun withAnnotations(annotations: Annotations): StringValue

    abstract override fun withoutAnnotations(): StringValue
}

@PartiQLValueExperimental
public abstract class SymbolValue : TextValue<String>() {

    override val type: PartiQLValueType = PartiQLValueType.SYMBOL

    override val string: String?
        get() = value

    abstract override fun copy(annotations: Annotations): SymbolValue

    abstract override fun withAnnotations(annotations: Annotations): SymbolValue

    abstract override fun withoutAnnotations(): SymbolValue
}

@PartiQLValueExperimental
public abstract class ClobValue : TextValue<ByteArray>() {

    override val type: PartiQLValueType = PartiQLValueType.CLOB

    override val string: String?
        get() = value?.toString(Charsets.UTF_8)

    abstract override fun copy(annotations: Annotations): ClobValue

    abstract override fun withAnnotations(annotations: Annotations): ClobValue

    abstract override fun withoutAnnotations(): ClobValue
}

@PartiQLValueExperimental
public abstract class BinaryValue : ScalarValue<BitSet> {

    override val type: PartiQLValueType = PartiQLValueType.BINARY

    abstract override fun copy(annotations: Annotations): BinaryValue

    abstract override fun withAnnotations(annotations: Annotations): BinaryValue

    abstract override fun withoutAnnotations(): BinaryValue
}

@PartiQLValueExperimental
public abstract class ByteValue : ScalarValue<Byte> {

    override val type: PartiQLValueType = PartiQLValueType.BYTE

    abstract override fun copy(annotations: Annotations): ByteValue

    abstract override fun withAnnotations(annotations: Annotations): ByteValue

    abstract override fun withoutAnnotations(): ByteValue
}

@PartiQLValueExperimental
public abstract class BlobValue : ScalarValue<ByteArray> {

    override val type: PartiQLValueType = PartiQLValueType.BLOB

    abstract override fun copy(annotations: Annotations): BlobValue

    abstract override fun withAnnotations(annotations: Annotations): BlobValue

    abstract override fun withoutAnnotations(): BlobValue
}

@PartiQLValueExperimental
public abstract class DateValue : ScalarValue<Date> {

    override val type: PartiQLValueType = PartiQLValueType.DATE

    abstract override fun copy(annotations: Annotations): DateValue

    abstract override fun withAnnotations(annotations: Annotations): DateValue

    abstract override fun withoutAnnotations(): DateValue
}

@PartiQLValueExperimental
public abstract class TimeValue : ScalarValue<Time> {

    override val type: PartiQLValueType = PartiQLValueType.TIME

    abstract override fun copy(annotations: Annotations): TimeValue

    abstract override fun withAnnotations(annotations: Annotations): TimeValue

    abstract override fun withoutAnnotations(): TimeValue
}

@PartiQLValueExperimental
public abstract class TimestampValue : ScalarValue<Timestamp> {

    override val type: PartiQLValueType = PartiQLValueType.TIMESTAMP

    abstract override fun copy(annotations: Annotations): TimestampValue

    abstract override fun withAnnotations(annotations: Annotations): TimestampValue

    abstract override fun withoutAnnotations(): TimestampValue
}

@PartiQLValueExperimental
public abstract class IntervalValue : ScalarValue<Long> {

    override val type: PartiQLValueType = PartiQLValueType.INTERVAL

    abstract override fun copy(annotations: Annotations): IntervalValue

    abstract override fun withAnnotations(annotations: Annotations): IntervalValue

    abstract override fun withoutAnnotations(): IntervalValue
}

@PartiQLValueExperimental
public abstract class BagValue<T : PartiQLValue> : CollectionValue<T> {

    override val type: PartiQLValueType = PartiQLValueType.BAG

    abstract override fun copy(annotations: Annotations): BagValue<T>

    abstract override fun withAnnotations(annotations: Annotations): BagValue<T>

    abstract override fun withoutAnnotations(): BagValue<T>

    override fun equals(other: Any?): Boolean {
        if (this === other) return true
        if (javaClass != other?.javaClass) return false
        other as BagValue<*>
        if (other.annotations != this.annotations) return false

        // one (or both) null.bag
        if (this.isNull || other.isNull) return this.isNull == other.isNull

        // both not null, compare values
<<<<<<< HEAD
        val lhs = this.elements!!.groupingBy { it }.eachCount()
        val rhs = other.elements!!.groupingBy { it }.eachCount()
=======
        val lhs = this.toList()
        val rhs = other.toList()
>>>>>>> 2176d210
        // this is incorrect as it assumes ordered-ness, but we don't have a sort or hash yet
        return lhs == rhs
    }

    override fun hashCode(): Int {
        // TODO
        return type.hashCode()
    }
}

@PartiQLValueExperimental
public abstract class ListValue<T : PartiQLValue> : CollectionValue<T> {

    override val type: PartiQLValueType = PartiQLValueType.LIST

    abstract override fun copy(annotations: Annotations): ListValue<T>

    abstract override fun withAnnotations(annotations: Annotations): ListValue<T>

    abstract override fun withoutAnnotations(): ListValue<T>

    override fun equals(other: Any?): Boolean {
        if (this === other) return true
        if (javaClass != other?.javaClass) return false
        other as ListValue<*>
        if (other.annotations != this.annotations) return false

        // one (or both) null.list
        if (this.isNull || other.isNull) return this.isNull == other.isNull

        // both not null, compare values
        val lhs = this.toList()
        val rhs = other.toList()
        return lhs == rhs
    }

    override fun hashCode(): Int {
        // TODO
        return type.hashCode()
    }
}

@PartiQLValueExperimental
public abstract class SexpValue<T : PartiQLValue> : CollectionValue<T> {

    override val type: PartiQLValueType = PartiQLValueType.SEXP

    abstract override fun copy(annotations: Annotations): SexpValue<T>

    abstract override fun withAnnotations(annotations: Annotations): SexpValue<T>

    abstract override fun withoutAnnotations(): SexpValue<T>

    override fun equals(other: Any?): Boolean {
        if (this === other) return true
        if (other !is SexpValue<*>) return false
        if (other.annotations != this.annotations) return false

        // one (or both) null.sexp
        if (this.isNull || other.isNull) return this.isNull == other.isNull

        // both not null, compare values
        val lhs = this.toList()
        val rhs = other.toList()
        return lhs == rhs
    }

    override fun hashCode(): Int {
        // TODO
        return type.hashCode()
    }
}

@PartiQLValueExperimental
public abstract class StructValue<T : PartiQLValue> : PartiQLValue {

    override val type: PartiQLValueType = PartiQLValueType.STRUCT

    public abstract val fields: Iterable<String>

<<<<<<< HEAD
    // TODO: This is a temporary solution to not exhaust the underlying fields upon evaluation
    private lateinit var _fields: List<Pair<String, T>>

    override val isNull: Boolean
        get() = fields == null

    override fun iterator(): Iterator<Pair<String, T>> = getFields()!!.iterator()
=======
    public abstract val values: Iterable<T>

    public abstract val entries: Iterable<Pair<String, T>>
>>>>>>> 2176d210

    public abstract operator fun get(key: String): T?

    public abstract fun getAll(key: String): Iterable<T>

    abstract override fun copy(annotations: Annotations): StructValue<T>

    abstract override fun withAnnotations(annotations: Annotations): StructValue<T>

    abstract override fun withoutAnnotations(): StructValue<T>

    /**
     * Checks equality of struct entries, ignoring ordering.
     *
     * @param other
     * @return
     */
    override fun equals(other: Any?): Boolean {
        if (this === other) return true
        if (other !is StructValue<*>) return false
        if (other.annotations != this.annotations) return false

        // one (or both) null.struct
        if (this.isNull || other.isNull) return this.isNull == other.isNull

        // both not null, compare fields
<<<<<<< HEAD
        val lhs = this.getFields()!!.groupBy({ it.first }, { it.second })
        val rhs = other.getFields()!!.groupBy({ it.first }, { it.second })
=======
        val lhs = this.entries.asIterable().groupBy({ it.first }, { it.second })
        val rhs = other.entries.asIterable().groupBy({ it.first }, { it.second })
>>>>>>> 2176d210

        // check size
        if (lhs.size != rhs.size) return false
        if (lhs.keys != rhs.keys) return false

        // check values
        lhs.entries.forEach { (key, values) ->
            val lGroup: Map<PartiQLValue, Int> = values.groupingBy { it }.eachCount()
            val rGroup: Map<PartiQLValue, Int> = rhs[key]!!.groupingBy { it }.eachCount()
            if (lGroup != rGroup) return false
        }
        return true
    }

    override fun hashCode(): Int {
        // TODO
        return getFields().hashCode()
    }

    private fun getFields(): List<Pair<String, T>>? {
        if (fields == null) {
            return null
        }
        if (this::_fields.isInitialized.not()) {
            _fields = fields?.toList() ?: emptyList()
        }
        return _fields
    }
}

@PartiQLValueExperimental
public abstract class NullValue : PartiQLValue {

    override val type: PartiQLValueType = PartiQLValueType.NULL

    override val isNull: Boolean = true

    abstract override fun copy(annotations: Annotations): NullValue

    abstract override fun withAnnotations(annotations: Annotations): NullValue

    abstract override fun withoutAnnotations(): NullValue
}

@PartiQLValueExperimental
public abstract class MissingValue : PartiQLValue {

    override val type: PartiQLValueType = PartiQLValueType.MISSING

    override val isNull: Boolean = true

    abstract override fun copy(annotations: Annotations): MissingValue

    abstract override fun withAnnotations(annotations: Annotations): MissingValue

    abstract override fun withoutAnnotations(): MissingValue
}

@PartiQLValueExperimental
public fun PartiQLValue.toIon(): IonElement = accept(ToIon, Unit)

@PartiQLValueExperimental
public inline fun <reified T : PartiQLValue> PartiQLValue.check(): T {
    if (this is T) return this else throw TypeCheckException()
}<|MERGE_RESOLUTION|>--- conflicted
+++ resolved
@@ -386,13 +386,8 @@
         if (this.isNull || other.isNull) return this.isNull == other.isNull
 
         // both not null, compare values
-<<<<<<< HEAD
-        val lhs = this.elements!!.groupingBy { it }.eachCount()
-        val rhs = other.elements!!.groupingBy { it }.eachCount()
-=======
         val lhs = this.toList()
         val rhs = other.toList()
->>>>>>> 2176d210
         // this is incorrect as it assumes ordered-ness, but we don't have a sort or hash yet
         return lhs == rhs
     }
@@ -473,19 +468,9 @@
 
     public abstract val fields: Iterable<String>
 
-<<<<<<< HEAD
-    // TODO: This is a temporary solution to not exhaust the underlying fields upon evaluation
-    private lateinit var _fields: List<Pair<String, T>>
-
-    override val isNull: Boolean
-        get() = fields == null
-
-    override fun iterator(): Iterator<Pair<String, T>> = getFields()!!.iterator()
-=======
     public abstract val values: Iterable<T>
 
     public abstract val entries: Iterable<Pair<String, T>>
->>>>>>> 2176d210
 
     public abstract operator fun get(key: String): T?
 
@@ -512,13 +497,8 @@
         if (this.isNull || other.isNull) return this.isNull == other.isNull
 
         // both not null, compare fields
-<<<<<<< HEAD
-        val lhs = this.getFields()!!.groupBy({ it.first }, { it.second })
-        val rhs = other.getFields()!!.groupBy({ it.first }, { it.second })
-=======
         val lhs = this.entries.asIterable().groupBy({ it.first }, { it.second })
         val rhs = other.entries.asIterable().groupBy({ it.first }, { it.second })
->>>>>>> 2176d210
 
         // check size
         if (lhs.size != rhs.size) return false
@@ -535,17 +515,14 @@
 
     override fun hashCode(): Int {
         // TODO
-        return getFields().hashCode()
-    }
-
-    private fun getFields(): List<Pair<String, T>>? {
-        if (fields == null) {
-            return null
+        return entries.hashCode()
+    }
+
+    override fun toString(): String {
+        if (isNull) {
+            return "null"
         }
-        if (this::_fields.isInitialized.not()) {
-            _fields = fields?.toList() ?: emptyList()
-        }
-        return _fields
+        return super.toString()
     }
 }
 
