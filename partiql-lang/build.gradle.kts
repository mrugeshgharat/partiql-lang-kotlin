--- conflicted
+++ resolved
@@ -49,7 +49,7 @@
     testImplementation(Deps.junit4Params)
     testImplementation(Deps.junitVintage) // Enables JUnit4
     testImplementation(Deps.mockk)
-<<<<<<< HEAD
+    testImplementation(Deps.kotlinxCoroutinesTest)
 
     testFixturesImplementation(project(":lib:isl"))
     testFixturesImplementation(Deps.kotlinTest)
@@ -61,8 +61,6 @@
     testFixturesImplementation(Deps.junitParams)
     testFixturesImplementation(Deps.junitVintage) // Enables JUnit4
     testFixturesImplementation(Deps.mockk)
-=======
-    testImplementation(Deps.kotlinxCoroutinesTest)
 
     // The JMH gradle plugin that we currently use is 0.5.3, which uses JMH version 1.25. The JMH gradle plugin has a
     // newer version (see https://github.com/melix/jmh-gradle-plugin/releases) which upgrades the JMH version. We can't
@@ -75,7 +73,6 @@
         jmh(Deps.jmhGeneratorAnnprocess)
         jmh(Deps.jmhGeneratorBytecode)
     }
->>>>>>> 679af95d
 }
 
 publish {
