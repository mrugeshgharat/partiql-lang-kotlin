--- conflicted
+++ resolved
@@ -206,12 +206,7 @@
                     timestampValue(
                         2023, 1, 2,
                         3, 4, ionDecimal(Decimal.valueOf("5.")).asAnyElement(),
-<<<<<<< HEAD
-                        null, null, null,
-                        null,
-=======
                         null, null
->>>>>>> 10d7b122
                     )
                 )
             },
@@ -220,12 +215,7 @@
                     timestampValue(
                         2023, 1, 2,
                         3, 4, ionDecimal(Decimal.valueOf("5.678")).asAnyElement(),
-<<<<<<< HEAD
-                        null, null, null,
-                        null,
-=======
                         null, null
->>>>>>> 10d7b122
                     )
                 )
             },
@@ -234,12 +224,7 @@
                     timestampValue(
                         2023, 1, 2,
                         3, 4, ionDecimal(Decimal.valueOf("5.678901234567890")).asAnyElement(),
-<<<<<<< HEAD
-                        null, null, null,
-                        null,
-=======
                         null, null
->>>>>>> 10d7b122
                     )
                 )
             },
@@ -248,12 +233,7 @@
                     timestampValue(
                         2023, 1, 2,
                         3, 4, ionDecimal(Decimal.valueOf("5.678901234567890")).asAnyElement(),
-<<<<<<< HEAD
-                        null, null, null,
-                        1,
-=======
                         null, 1
->>>>>>> 10d7b122
                     )
                 )
             },
@@ -263,12 +243,7 @@
                     timestampValue(
                         2023, 1, 2,
                         3, 4, ionDecimal(Decimal.valueOf("5.")).asAnyElement(),
-<<<<<<< HEAD
-                        "+", 6, 7,
-                        null,
-=======
                         utcOffset(367L), null
->>>>>>> 10d7b122
                     )
                 )
             },
@@ -277,12 +252,7 @@
                     timestampValue(
                         2023, 1, 2,
                         3, 4, ionDecimal(Decimal.valueOf("5.")).asAnyElement(),
-<<<<<<< HEAD
-                        "-", 6, 7,
-                        null,
-=======
                         utcOffset(-367L), null
->>>>>>> 10d7b122
                     )
                 )
             },
@@ -291,12 +261,7 @@
                     timestampValue(
                         2023, 1, 2,
                         3, 4, ionDecimal(Decimal.valueOf("5.")).asAnyElement(),
-<<<<<<< HEAD
-                        "-", 0, 0,
-                        null,
-=======
                         unknownTimezone(), null,
->>>>>>> 10d7b122
                     )
                 )
             },
@@ -306,12 +271,7 @@
                     timestampValue(
                         2023, 1, 2,
                         3, 4, ionDecimal(Decimal.valueOf("5.")).asAnyElement(),
-<<<<<<< HEAD
-                        "-", 0, 0,
-                        null,
-=======
                         unknownTimezone(), null
->>>>>>> 10d7b122
                     )
                 )
             },
@@ -321,12 +281,7 @@
                     timestampValue(
                         2023, 1, 2,
                         3, 4, ionDecimal(Decimal.valueOf("5.")).asAnyElement(),
-<<<<<<< HEAD
-                        "-", 0, 0,
-                        null,
-=======
                         unknownTimezone(), null
->>>>>>> 10d7b122
                     )
                 )
             },
@@ -336,12 +291,7 @@
                     timestampValue(
                         2023, 1, 2,
                         3, 4, ionDecimal(Decimal.valueOf("5.")).asAnyElement(),
-<<<<<<< HEAD
-                        "-", 0, 0,
-                        null,
-=======
                         unknownTimezone(), null
->>>>>>> 10d7b122
                     )
                 )
             },
@@ -351,12 +301,7 @@
                     timestampValue(
                         2023, 1, 2,
                         3, 4, ionDecimal(Decimal.valueOf("5.")).asAnyElement(),
-<<<<<<< HEAD
-                        "+", 0, 0,
-                        null,
-=======
                         utcOffset(0L), null
->>>>>>> 10d7b122
                     )
                 )
             },
@@ -366,12 +311,7 @@
                     timestampValue(
                         2023, 1, 2,
                         3, 4, ionDecimal(Decimal.valueOf("5.")).asAnyElement(),
-<<<<<<< HEAD
-                        "+", 0, 0,
-                        null,
-=======
                         utcOffset(0L), null
->>>>>>> 10d7b122
                     )
                 )
             },
@@ -380,12 +320,7 @@
                     timestampValue(
                         2023, 1, 2,
                         3, 4, ionDecimal(Decimal.valueOf("5.")).asAnyElement(),
-<<<<<<< HEAD
-                        "+", 0, 0,
-                        null,
-=======
                         utcOffset(0L), null
->>>>>>> 10d7b122
                     )
                 )
             },
@@ -394,12 +329,7 @@
                     timestampValue(
                         2023, 1, 2,
                         3, 4, ionDecimal(Decimal.valueOf("5.")).asAnyElement(),
-<<<<<<< HEAD
-                        "+", 0, 0,
-                        null,
-=======
                         utcOffset(0L), null
->>>>>>> 10d7b122
                     )
                 )
             },
@@ -408,12 +338,7 @@
                     timestampValue(
                         2023, 1, 2,
                         3, 4, ionDecimal(Decimal.valueOf("5.")).asAnyElement(),
-<<<<<<< HEAD
-                        "+", 0, 0,
-                        null,
-=======
                         utcOffset(0L), null
->>>>>>> 10d7b122
                     )
                 )
             },
