package org.partiql.lang.eval

import org.junit.Ignore
import org.partiql.lang.CompilerPipeline
import org.partiql.lang.errors.ErrorBehaviorInPermissiveMode
import org.partiql.lang.errors.ErrorCategory
import org.partiql.lang.errors.ErrorCode
import org.partiql.lang.eval.evaluatortestframework.ExpectedResultFormat
import org.partiql.lang.util.getOffsetHHmm
import org.partiql.lang.util.honorTypedOpParameters
import org.partiql.lang.util.legacyCastBehavior
import org.partiql.lang.util.legacyTypingMode
import org.partiql.lang.util.permissiveTypingMode
import java.time.ZoneOffset

/**
 * The 'quality' of a successful cast.
 * Used for testing [CAN_LOSSLESS_CAST]
 */
enum class CastQuality {
    /** The `CAST` successfully converts, but loses data */
    LOSSY,
    /** The `CAST` successfully converts, without losing data */
    LOSSLESS,
}

/**
 * The status of casting w.r.t. the 'quality' of a successful cast.
 * Used for testing [CAN_LOSSLESS_CAST]
 */
sealed class CastQualityStatus

/**
 * The necessary expected cast transformations are implemented and working as expected
 */
data class Implemented(val expectedQuality: CastQuality) : CastQualityStatus()
/**
 * The necessary expected cast transformations are not yet implemented
 */
data class NotImplemented(val expectedQuality: CastQuality) : CastQualityStatus()
/**
 * The necessary expected cast transformations are implemented, but currently do not conform to expected semantics
 */
data class FixSemantics(val expectedQuality: CastQuality) : CastQualityStatus()

private fun ExprValueType.typeAliases(): List<String> = when (this) {
    ExprValueType.MISSING -> listOf("missing")
    ExprValueType.NULL -> listOf("null")
    ExprValueType.BOOL -> listOf("bool", "boolean")
    ExprValueType.INT -> listOf("int", "smallint", "integer2", "int2", "integer", "integer4", "int4", "integer8", "int8", "bigint")
    ExprValueType.FLOAT -> listOf("float", "real", "double precision")
    ExprValueType.DECIMAL -> listOf("dec", "decimal", "numeric")
    ExprValueType.DATE -> listOf("date")
    ExprValueType.TIMESTAMP -> listOf("timestamp")
    ExprValueType.TIME -> listOf("time")
    ExprValueType.SYMBOL -> listOf("symbol")
    ExprValueType.STRING -> listOf("string", "char", "varchar", "character", "character varying")
    ExprValueType.CLOB -> listOf("clob")
    ExprValueType.BLOB -> listOf("blob")
    ExprValueType.LIST -> listOf("list")
    ExprValueType.SEXP -> listOf("sexp")
    ExprValueType.STRUCT -> listOf("struct", "tuple")
    ExprValueType.BAG -> listOf("bag")
<<<<<<< HEAD
    ExprValueType.GRAPH -> emptyList() // listOf("graph")  // TODO: This seems to break tests
=======
    ExprValueType.GRAPH -> emptyList() // TODO?: Concrete syntax for graph types?
>>>>>>> 3c70a8cc
}

abstract class CastTestBase : EvaluatorTestBase() {

    fun ConfiguredCastCase.assertCase(
        expectedResultFormat: ExpectedResultFormat = ExpectedResultFormat.ION
    ) {
        when (castCase.expected) {
            null -> {
                val expectedErrorCode: ErrorCode? = castCase.expectedErrorCode
                if (expectedErrorCode == null) {
                    fail("CastCase $castCase did not have an expected value or expected error code.")
                } else {
                    runEvaluatorErrorTestCase(
                        query = castCase.expression,
                        expectedErrorCode = expectedErrorCode,
                        expectedPermissiveModeResult = when (expectedErrorCode.errorBehaviorInPermissiveMode) {
                            ErrorBehaviorInPermissiveMode.THROW_EXCEPTION -> null
                            ErrorBehaviorInPermissiveMode.RETURN_MISSING -> "MISSING"
                        },
                        expectedInternalFlag = null, // <-- disables internal flag assertion
                        compilerPipelineBuilderBlock = compilerPipelineBuilderBlock,
                        compileOptionsBuilderBlock = compileOptionBlock,
                        implicitPermissiveModeTest = false,
                        addtionalExceptionAssertBlock = { it ->
                            assertEquals(expectedErrorCode, it.errorCode)
                        }
                    )
                }
            }
            else -> runEvaluatorTestCase(
                castCase.expression,
                expectedResult = castCase.expected,
                expectedResultFormat = expectedResultFormat,
                includePermissiveModeTest = false,
                compileOptionsBuilderBlock = compileOptionBlock,
                compilerPipelineBuilderBlock = compilerPipelineBuilderBlock,
                extraResultAssertions = castCase.additionalAssertBlock
            )
        }
    }

    /**
     * Test case for general casting tests.
     *
     * @param funcName The name of the type function (e.g. `CAST`, `CAN_CAST`).
     * @param source The PartiQL expression to cast.
     * @param type The PartiQL type name to cast to.
     * @param expected The expected Ion value of the result, or `null` for [EvaluationException]
     * @param expectedErrorCode The expected error code of any [EvaluationException] or `null` when no exception
     * is to be expected.
     * @param quality The expected [CastQualityStatus] of the cast, or `null` for [EvaluationException]
     * @param additionalAssertBlock The additional block of assertions on the resulting value.  Only valid for
     * non-error cases and defaults to no-op.
     */
    data class CastCase(
        val funcName: String,
        val source: String,
        val type: String,
        val expected: String?,
        val expectedErrorCode: ErrorCode?,
        val quality: CastQualityStatus?,
        val additionalAssertBlock: (ExprValue) -> Unit = { }
    ) {
        val expression = when (funcName.toUpperCase()) {
            "IS" -> "($source) IS $type"
            else -> "$funcName($source AS $type)"
        }
        override fun toString(): String = "$expression -> ${expected ?: expectedErrorCode}"

        fun toCanCast(): CastCase {
            return when (expectedErrorCode?.category) {
                // semantic and parser errors are compilation failures - so they should behave the same
                ErrorCategory.SEMANTIC, ErrorCategory.PARSER -> copy(funcName = "CAN_CAST")
                else -> {
                    val newExpected = when (expected) {
                        null -> "false"
                        else -> "true"
                    }
                    copy(
                        funcName = "CAN_CAST",
                        expected = newExpected,
                        expectedErrorCode = null,
                        additionalAssertBlock = { }
                    )
                }
            }
        }

        fun toCanLosslessCast(): CastCase {
            return when (expectedErrorCode?.category) {
                // semantic errors are compilation failures - so they should behave the same
                ErrorCategory.SEMANTIC, ErrorCategory.PARSER -> copy(funcName = "CAN_CAST")
                else -> {
                    val newExpected = when (quality) {
                        null -> "false"
                        is Implemented -> {
                            when (quality.expectedQuality) {
                                CastQuality.LOSSY -> "false"
                                CastQuality.LOSSLESS -> when (expected) {
                                    null -> "false"
                                    else -> "true"
                                }
                            }
                        }
                        is NotImplemented -> {
                            when (quality.expectedQuality) {
                                CastQuality.LOSSY -> "true"
                                CastQuality.LOSSLESS -> "false"
                            }
                        }
                        is FixSemantics -> {
                            when (quality.expectedQuality) {
                                CastQuality.LOSSLESS -> "false"
                                CastQuality.LOSSY -> when (expected) {
                                    null -> "false"
                                    else -> "true"
                                }
                            }
                        }
                    }

                    copy(
                        funcName = "CAN_LOSSLESS_CAST",
                        expected = newExpected,
                        expectedErrorCode = null,
                        additionalAssertBlock = { }
                    )
                }
            }
        }
    }

    /**
     * A [CastCase] bound to a configuration of compiler options.
     *
     * @param description Additional description for the test beyond the cast expression.
     * @param compilerPipelineBuilderBlock Additional configuration for the compiler pipeline.
     * @param compileOptionBlock The optional lambda with a receiver to a [CompileOptions.Builder] to
     *  configure it.
     */
    data class ConfiguredCastCase(
        val castCase: CastCase,
        val description: String = "",
        val compilerPipelineBuilderBlock: CompilerPipeline.Builder.() -> Unit = {},
        val compileOptionBlock: CompileOptions.Builder.() -> Unit = {}
    ) {
        private val additionalDescription = when (description) {
            "" -> ""
            else -> " - $description"
        }
        override fun toString() = "$castCase$additionalDescription"
    }

    /**
     * TODO fix tests — this is static final wasteland of util methods; not a test class.
     *
     * This is considered a test class by junit because TestBase uses the junit4 RunWith annotation.
     *
     * Consider replacing junit4 with junit5 because this is out of hand
     * https://resources.jetbrains.com/storage/products/kotlinconf2018/slides/4_Best%20Practices%20for%20Unit%20Testing%20in%20Kotlin.pdf
     */
    @Ignore
    companion object : EvaluatorTestBase() {

        /** Partial application of the source expression and the expected Ion value without type. Assumes [Implemented] logic*/
        fun case(
            source: String,
            expected: String?,
            quality: CastQuality,
            additionalAssertBlock: (ExprValue) -> Unit = { }
        ): (String) -> CastCase = {
            CastCase("CAST", source, it, expected, null, Implemented(quality), additionalAssertBlock)
        }

        /** Partial application of the source expression and the expected Ion value without type. */
        fun case(
            source: String,
            expected: String?,
            qualityStatus: CastQualityStatus,
            additionalAssertBlock: (ExprValue) -> Unit = { }
        ): (String) -> CastCase = {
            CastCase("CAST", source, it, expected, null, qualityStatus, additionalAssertBlock)
        }

        /**
         * Function to create explicit CAST(<source> to <type>) CastCase.
         */
        fun case(source: String, type: String, expected: String, quality: CastQuality) =
            CastCase("CAST", source, type, expected, null, Implemented(quality))

        /**
         * Function to create explicit CAST(<source> to <type>) CastCase throwing error.
         */
        fun case(source: String, type: String, expectedErrorCode: ErrorCode) =
            CastCase("CAST", source, type, null, expectedErrorCode, null)

        /** Partial application of the source expression and the expected error code without type. */
        fun case(source: String, expectedErrorCode: ErrorCode): (String) -> CastCase = {
            CastCase("CAST", source, it, null, expectedErrorCode, null)
        }

        /** For each partial case, apply each of the given types to generate a concrete cast case. */
        fun List<(String) -> CastCase>.types(types: List<String>): List<CastCase> =
            this.flatMap { partial -> types.map { type -> partial(type) } }

        val allTypeNames = ExprValueType.values().flatMap { it.typeAliases() }

        val commonTestCases =
            listOf(
                listOf(
                    case("NULL", "null", CastQuality.LOSSLESS) {
                        assertEquals(ExprValueType.NULL, it.type)
                    }
                ).types(allTypeNames - ExprValueType.MISSING.typeAliases()),
                listOf(
                    case("NULL", "$MISSING_ANNOTATION::null", CastQuality.LOSSLESS) {
                        assertEquals(ExprValueType.MISSING, it.type)
                    }
                ).types(listOf("MISSING")),
                listOf(
                    case("MISSING", "$MISSING_ANNOTATION::null", CastQuality.LOSSLESS) {
                        assertEquals(ExprValueType.MISSING, it.type)
                    }
                ).types(allTypeNames - ExprValueType.NULL.typeAliases()),
                listOf(
                    case("MISSING", "null", CastQuality.LOSSLESS) {
                        assertEquals(ExprValueType.NULL, it.type)
                    }
                ).types(listOf("NULL")),
                listOf(
                    // booleans
                    case("TRUE AND FALSE", "false", CastQuality.LOSSLESS),
                    case("`true`", "true", CastQuality.LOSSLESS),
                    // numbers
                    case("5", "true", CastQuality.LOSSY),
                    case("`0e0`", "false", CastQuality.LOSSLESS),
                    case("1.1", "true", CastQuality.LOSSY),
                    // timestamp
                    case("`2007-10-10T`", ErrorCode.EVALUATOR_INVALID_CAST),
                    // text
                    case("'hello'", ErrorCode.EVALUATOR_CAST_FAILED),
                    case("'TrUe'", "true", CastQuality.LOSSY),
                    case("""`"FALSE"`""", "false", CastQuality.LOSSY),
                    case("""`'true'`""", "true", CastQuality.LOSSLESS),
                    // lob
                    case("""`{{""}}`""", ErrorCode.EVALUATOR_INVALID_CAST),
                    case("""`{{"goodbye"}}`""", ErrorCode.EVALUATOR_INVALID_CAST),
                    case("""`{{"false"}}`""", ErrorCode.EVALUATOR_INVALID_CAST),
                    case("""`{{"true"}}`""", ErrorCode.EVALUATOR_INVALID_CAST),
                    case("`{{}}`", ErrorCode.EVALUATOR_INVALID_CAST),
                    case("`{{Z29vZGJ5ZQ==}}`", ErrorCode.EVALUATOR_INVALID_CAST), // goodbye
                    case("`{{ZmFsc2U=}}`", ErrorCode.EVALUATOR_INVALID_CAST), // false
                    case("`{{dHJ1ZQ==}}`", ErrorCode.EVALUATOR_INVALID_CAST), // true
                    // list
                    case("`[]`", ErrorCode.EVALUATOR_INVALID_CAST),
                    case("`[true]`", ErrorCode.EVALUATOR_INVALID_CAST),
                    case("`[false]`", ErrorCode.EVALUATOR_INVALID_CAST),
                    case("`[true, false]`", ErrorCode.EVALUATOR_INVALID_CAST),
                    // sexp
                    case("`()`", ErrorCode.EVALUATOR_INVALID_CAST),
                    case("`(true)`", ErrorCode.EVALUATOR_INVALID_CAST),
                    case("`(false)`", ErrorCode.EVALUATOR_INVALID_CAST),
                    // struct
                    case("`{}`", ErrorCode.EVALUATOR_INVALID_CAST),
                    case("{}", ErrorCode.EVALUATOR_INVALID_CAST),
                    case("`{a:true}`", ErrorCode.EVALUATOR_INVALID_CAST),
                    case("{'b':true}", ErrorCode.EVALUATOR_INVALID_CAST),
                    // bag
                    case("<<>>", ErrorCode.EVALUATOR_INVALID_CAST),
                    case("<<true>>", ErrorCode.EVALUATOR_INVALID_CAST),
                    case("<<false>>", ErrorCode.EVALUATOR_INVALID_CAST)
                ).types(listOf("bool", "boolean")),
                listOf(
                    // booleans
                    case("TRUE AND FALSE", "0", CastQuality.LOSSLESS),
                    case("`true`", "1", CastQuality.LOSSLESS),
                    // numbers
                    case("5", "5", CastQuality.LOSSLESS),
                    case(" 5 ", "5", CastQuality.LOSSLESS),
                    case("`0e0`", "0", CastQuality.LOSSLESS),
                    case("1.1", "1", CastQuality.LOSSY),
                    case("-20.1", "-20", CastQuality.LOSSY),
                    // timestamp
                    case("`2007-10-10T`", ErrorCode.EVALUATOR_INVALID_CAST),
                    // text
                    case("'hello'", ErrorCode.EVALUATOR_CAST_FAILED),
                    case("'1234A'", ErrorCode.EVALUATOR_CAST_FAILED), // Invalid ION value
                    case("'20'", "20", CastQuality.LOSSLESS),
                    case("'020'", "20", CastQuality.LOSSY),
                    case("'+20'", "20", CastQuality.LOSSY),
                    case("'+020'", "20", CastQuality.LOSSY),
                    case("'-20'", "-20", CastQuality.LOSSLESS),
                    case("'-020'", "-20", CastQuality.LOSSY),
                    case("'0'", "0", CastQuality.LOSSLESS),
                    case("'00'", "0", CastQuality.LOSSY),
                    case("'+0'", "0", CastQuality.LOSSY),
                    case("'+00'", "0", CastQuality.LOSSY),
                    case("'-0'", "0", CastQuality.LOSSY),
                    case("'-00'", "0", CastQuality.LOSSY),
                    case("'0xA'", "10", CastQuality.LOSSY),
                    case("'0XA'", "10", CastQuality.LOSSY),
                    case("'0x0A'", "10", CastQuality.LOSSY),
                    case("'+0xA'", "10", CastQuality.LOSSY),
                    case("'+0x0A'", "10", CastQuality.LOSSY),
                    case("'-0xA'", "-10", CastQuality.LOSSY),
                    case("'-0x0A'", "-10", CastQuality.LOSSY),
                    case("'0b10'", "2", CastQuality.LOSSY),
                    case("'0B10'", "2", CastQuality.LOSSY),
                    case("'0b010'", "2", CastQuality.LOSSY),
                    case("'+0b10'", "2", CastQuality.LOSSY),
                    case("'+0b010'", "2", CastQuality.LOSSY),
                    case("'-0b10'", "-2", CastQuality.LOSSY),
                    case("'-0b010'", "-2", CastQuality.LOSSY),
                    case("""`"1000"`""", "1000", CastQuality.LOSSLESS),
                    case("""`'2e100'`""", ErrorCode.EVALUATOR_CAST_FAILED),
                    case("""`'2d100'`""", ErrorCode.EVALUATOR_CAST_FAILED),
                    case("'00xA'", ErrorCode.EVALUATOR_CAST_FAILED),
                    case("'00b10'", ErrorCode.EVALUATOR_CAST_FAILED),
                    // lob
                    case("""`{{""}}`""", ErrorCode.EVALUATOR_INVALID_CAST),
                    case("""`{{"0"}}`""", ErrorCode.EVALUATOR_INVALID_CAST),
                    case("""`{{"1.0"}}`""", ErrorCode.EVALUATOR_INVALID_CAST),
                    case("""`{{"2e10"}}`""", ErrorCode.EVALUATOR_INVALID_CAST),
                    case("`{{}}`", ErrorCode.EVALUATOR_INVALID_CAST),
                    case("`{{MA==}}`", ErrorCode.EVALUATOR_INVALID_CAST), // 0
                    case("`{{MS4w}}`", ErrorCode.EVALUATOR_INVALID_CAST), // 1.0
                    case("`{{MmUxMA==}}`", ErrorCode.EVALUATOR_INVALID_CAST), // 2e10
                    // list
                    case("`[]`", ErrorCode.EVALUATOR_INVALID_CAST),
                    case("`[1]`", ErrorCode.EVALUATOR_INVALID_CAST),
                    case("`[-2, 0]`", ErrorCode.EVALUATOR_INVALID_CAST),
                    // sexp
                    case("`()`", ErrorCode.EVALUATOR_INVALID_CAST),
                    case("`(1)`", ErrorCode.EVALUATOR_INVALID_CAST),
                    case("`(0)`", ErrorCode.EVALUATOR_INVALID_CAST),
                    // struct
                    case("`{}`", ErrorCode.EVALUATOR_INVALID_CAST),
                    case("{}", ErrorCode.EVALUATOR_INVALID_CAST),
                    case("`{a:12}`", ErrorCode.EVALUATOR_INVALID_CAST),
                    case("{'b':-4}", ErrorCode.EVALUATOR_INVALID_CAST),
                    // bag
                    case("<<>>", ErrorCode.EVALUATOR_INVALID_CAST),
                    case("<<14>>", ErrorCode.EVALUATOR_INVALID_CAST),
                    case("<<20>>", ErrorCode.EVALUATOR_INVALID_CAST)
                ).types(ExprValueType.INT.typeAliases()),
                listOf(
                    // booleans
                    case("TRUE AND FALSE", "0e0", CastQuality.LOSSLESS),
                    case("`true`", "1e0", CastQuality.LOSSLESS),
                    // numbers
                    case("5", "5e0", CastQuality.LOSSLESS),
                    case(" 5 ", "5e0", CastQuality.LOSSLESS),
                    case("`0e0`", "0e0", CastQuality.LOSSLESS),
                    case("1.1", "1.1e0", CastQuality.LOSSY),
                    case("-20.1", "-20.1e0", CastQuality.LOSSY),
                    // timestamp
                    case("`2007-10-10T`", ErrorCode.EVALUATOR_INVALID_CAST),
                    // text
                    case("'hello'", ErrorCode.EVALUATOR_CAST_FAILED),
                    case("'-20'", "-20e0", CastQuality.LOSSY),
                    case("""`"1000"`""", "1000e0", CastQuality.LOSSY),
                    case("""`'2e100'`""", "2e100", CastQuality.LOSSY),
                    case("""`'2d100'`""", ErrorCode.EVALUATOR_CAST_FAILED),
                    // lob
                    case("""`{{""}}`""", ErrorCode.EVALUATOR_INVALID_CAST),
                    case("""`{{"0"}}`""", ErrorCode.EVALUATOR_INVALID_CAST),
                    case("""`{{"1.0"}}`""", ErrorCode.EVALUATOR_INVALID_CAST),
                    case("""`{{"2e10"}}`""", ErrorCode.EVALUATOR_INVALID_CAST),
                    case("`{{}}`", ErrorCode.EVALUATOR_INVALID_CAST),
                    case("`{{MA==}}`", ErrorCode.EVALUATOR_INVALID_CAST), // 0
                    case("`{{MS4w}}`", ErrorCode.EVALUATOR_INVALID_CAST), // 1.0
                    case("`{{MmUxMA==}}`", ErrorCode.EVALUATOR_INVALID_CAST), // 2e10
                    // list
                    case("`[]`", ErrorCode.EVALUATOR_INVALID_CAST),
                    case("`[1e0]`", ErrorCode.EVALUATOR_INVALID_CAST),
                    case("`[-2e0, 0e0]`", ErrorCode.EVALUATOR_INVALID_CAST),
                    // sexp
                    case("`()`", ErrorCode.EVALUATOR_INVALID_CAST),
                    case("`(1e0)`", ErrorCode.EVALUATOR_INVALID_CAST),
                    case("`(0e0)`", ErrorCode.EVALUATOR_INVALID_CAST),
                    // struct
                    case("`{}`", ErrorCode.EVALUATOR_INVALID_CAST),
                    case("{}", ErrorCode.EVALUATOR_INVALID_CAST),
                    case("`{a:12e0}`", ErrorCode.EVALUATOR_INVALID_CAST),
                    case("{'b':`-4e0`}", ErrorCode.EVALUATOR_INVALID_CAST),
                    // bag
                    case("<<>>", ErrorCode.EVALUATOR_INVALID_CAST),
                    case("<<`14e0`>>", ErrorCode.EVALUATOR_INVALID_CAST),
                    case("<<`20e0`>>", ErrorCode.EVALUATOR_INVALID_CAST)
                ).types(ExprValueType.FLOAT.typeAliases()),
                listOf(
                    // booleans
                    case("TRUE AND FALSE", "0d0", CastQuality.LOSSLESS),
                    case("`true`", "1d0", CastQuality.LOSSLESS),
                    // numbers
                    case("5", "5d0", CastQuality.LOSSLESS),
                    case("5 ", "5d0", CastQuality.LOSSLESS),
                    case("`0e0`", "0.", CastQuality.LOSSLESS), // TODO formalize this behavior
                    case("`1e0`", "1.", CastQuality.LOSSLESS), // TODO formalize this behavior
                    case("1.1", "1.1d0", CastQuality.LOSSLESS),
                    case("-20.1", "-20.1d0", CastQuality.LOSSLESS),
                    // timestamp
                    case("`2007-10-10T`", ErrorCode.EVALUATOR_INVALID_CAST),
                    // text
                    case("'hello'", ErrorCode.EVALUATOR_CAST_FAILED),
                    case("'-20'", "-20d0", CastQuality.LOSSLESS),
                    case("""`"1000"`""", "1000d0", CastQuality.LOSSLESS),
                    case("""`'2e100'`""", "2d100", CastQuality.LOSSY),
                    case("""`'2d100'`""", ErrorCode.EVALUATOR_CAST_FAILED),
                    // lob
                    case("""`{{""}}`""", ErrorCode.EVALUATOR_INVALID_CAST),
                    case("""`{{"0"}}`""", ErrorCode.EVALUATOR_INVALID_CAST),
                    case("""`{{"1.0"}}`""", ErrorCode.EVALUATOR_INVALID_CAST),
                    case("""`{{"2e10"}}`""", ErrorCode.EVALUATOR_INVALID_CAST),
                    case("`{{}}`", ErrorCode.EVALUATOR_INVALID_CAST),
                    case("`{{MA==}}`", ErrorCode.EVALUATOR_INVALID_CAST), // 0
                    case("`{{MS4w}}`", ErrorCode.EVALUATOR_INVALID_CAST), // 1.0
                    case("`{{MmUxMA==}}`", ErrorCode.EVALUATOR_INVALID_CAST), // 2e10
                    // list
                    case("`[]`", ErrorCode.EVALUATOR_INVALID_CAST),
                    case("`[1d0]`", ErrorCode.EVALUATOR_INVALID_CAST),
                    case("`[-2d0, 0d0]`", ErrorCode.EVALUATOR_INVALID_CAST),
                    // sexp
                    case("`()`", ErrorCode.EVALUATOR_INVALID_CAST),
                    case("`(1d0)`", ErrorCode.EVALUATOR_INVALID_CAST),
                    case("`(0d0)`", ErrorCode.EVALUATOR_INVALID_CAST),
                    // struct
                    case("`{}`", ErrorCode.EVALUATOR_INVALID_CAST),
                    case("{}", ErrorCode.EVALUATOR_INVALID_CAST),
                    case("`{a:12d0}`", ErrorCode.EVALUATOR_INVALID_CAST),
                    case("{'b':`-4d0`}", ErrorCode.EVALUATOR_INVALID_CAST),
                    // bag
                    case("<<>>", ErrorCode.EVALUATOR_INVALID_CAST),
                    case("<<`14d0`>>", ErrorCode.EVALUATOR_INVALID_CAST),
                    case("<<`20d0`>>", ErrorCode.EVALUATOR_INVALID_CAST)
                ).types(ExprValueType.DECIMAL.typeAliases()),
                listOf(
                    // booleans
                    case("TRUE AND FALSE", ErrorCode.EVALUATOR_INVALID_CAST),
                    case("`true`", ErrorCode.EVALUATOR_INVALID_CAST),
                    // numbers
                    case("5", ErrorCode.EVALUATOR_INVALID_CAST),
                    case("`0e0`", ErrorCode.EVALUATOR_INVALID_CAST),
                    case("1.1", ErrorCode.EVALUATOR_INVALID_CAST),
                    case("-20.1", ErrorCode.EVALUATOR_INVALID_CAST),
                    // timestamp
                    case("`2007-10-10T`", "$DATE_ANNOTATION::2007-10-10", NotImplemented(CastQuality.LOSSLESS)),
                    case("`2007-02-23T12:14Z`", "$DATE_ANNOTATION::2007-02-23", CastQuality.LOSSY),
                    case("`2007-02-23T12:14:33.079Z`", "$DATE_ANNOTATION::2007-02-23", CastQuality.LOSSY),
                    case("`2007-02-23T12:14:33.079-08:00`", "$DATE_ANNOTATION::2007-02-23", CastQuality.LOSSY),
                    case("`2007-02T`", "$DATE_ANNOTATION::2007-02-01", NotImplemented(CastQuality.LOSSLESS)),
                    case("`2007T`", "$DATE_ANNOTATION::2007-01-01", NotImplemented(CastQuality.LOSSLESS)),
                    // text
                    case("'hello'", ErrorCode.EVALUATOR_CAST_FAILED),
                    case("'2016-03-01T01:12:12Z'", ErrorCode.EVALUATOR_CAST_FAILED),
                    case("""`"2001-01-01"`""", "$DATE_ANNOTATION::2001-01-01", CastQuality.LOSSLESS),
                    case("""`"+20212-02-01"`""", ErrorCode.EVALUATOR_CAST_FAILED),
                    case("""`"20212-02-01"`""", ErrorCode.EVALUATOR_CAST_FAILED),
                    case("""`'2000T'`""", ErrorCode.EVALUATOR_CAST_FAILED),
                    case("""`'1999-04T'`""", ErrorCode.EVALUATOR_CAST_FAILED),
                    // lob
                    case("""`{{""}}`""", ErrorCode.EVALUATOR_INVALID_CAST),
                    case("`{{}}`", ErrorCode.EVALUATOR_INVALID_CAST),
                    // list
                    case("`[]`", ErrorCode.EVALUATOR_INVALID_CAST),
                    // sexp
                    case("`()`", ErrorCode.EVALUATOR_INVALID_CAST),
                    // struct
                    case("`{}`", ErrorCode.EVALUATOR_INVALID_CAST),
                    // bag
                    case("<<>>", ErrorCode.EVALUATOR_INVALID_CAST)
                ).types(ExprValueType.DATE.typeAliases()),
                // Find more coverage for the "Cast as Time" tests in `castDateAndTime`.
                listOf(
                    // booleans
                    case("TRUE AND FALSE", ErrorCode.EVALUATOR_INVALID_CAST),
                    case("`true`", ErrorCode.EVALUATOR_INVALID_CAST),
                    // numbers
                    case("5", ErrorCode.EVALUATOR_INVALID_CAST),
                    case("`0e0`", ErrorCode.EVALUATOR_INVALID_CAST),
                    case("1.1", ErrorCode.EVALUATOR_INVALID_CAST),
                    case("-20.1", ErrorCode.EVALUATOR_INVALID_CAST),
                    // timestamp
                    case("`2007-10-10T`", "$TIME_ANNOTATION::{hour:0,minute:0,second:0.,timezone_hour:null.int,timezone_minute:null.int}", CastQuality.LOSSY),
                    case("`2007-02-23T12:14Z`", "$TIME_ANNOTATION::{hour:12,minute:14,second:0.,timezone_hour:null.int,timezone_minute:null.int}", CastQuality.LOSSY),
                    case("`2007-02-23T12:14:33.079Z`", "$TIME_ANNOTATION::{hour:12,minute:14,second:33.079,timezone_hour:null.int,timezone_minute:null.int}", CastQuality.LOSSY),
                    case("`2007-02-23T12:14:33.079-08:00`", "$TIME_ANNOTATION::{hour:12,minute:14,second:33.079,timezone_hour:null.int,timezone_minute:null.int}", CastQuality.LOSSY),
                    case("`2007-02T`", "$TIME_ANNOTATION::{hour:0,minute:0,second:0.,timezone_hour:null.int,timezone_minute:null.int}", CastQuality.LOSSY),
                    case("`2007T`", "$TIME_ANNOTATION::{hour:0,minute:0,second:0.,timezone_hour:null.int,timezone_minute:null.int}", CastQuality.LOSSY),
                    // text
                    case("'hello'", ErrorCode.EVALUATOR_CAST_FAILED),
                    case("'2016-03-01T01:12:12Z'", ErrorCode.EVALUATOR_CAST_FAILED),
                    case("""`"23:2:12.12345"`""", ErrorCode.EVALUATOR_CAST_FAILED),
                    case("""`"+20212-02-01"`""", ErrorCode.EVALUATOR_CAST_FAILED),
                    case("""`"20212-02-01"`""", ErrorCode.EVALUATOR_CAST_FAILED),
                    case("""`'2000T'`""", ErrorCode.EVALUATOR_CAST_FAILED),
                    case("""`'1999-04T'`""", ErrorCode.EVALUATOR_CAST_FAILED),
                    // lob
                    case("""`{{""}}`""", ErrorCode.EVALUATOR_INVALID_CAST),
                    case("`{{}}`", ErrorCode.EVALUATOR_INVALID_CAST),
                    // list
                    case("`[]`", ErrorCode.EVALUATOR_INVALID_CAST),
                    // sexp
                    case("`()`", ErrorCode.EVALUATOR_INVALID_CAST),
                    // struct
                    case("`{}`", ErrorCode.EVALUATOR_INVALID_CAST),
                    // bag
                    case("<<>>", ErrorCode.EVALUATOR_INVALID_CAST)
                ).types(ExprValueType.TIME.typeAliases()),
                listOf(
                    // booleans
                    case("TRUE AND FALSE", ErrorCode.EVALUATOR_INVALID_CAST),
                    case("`true`", ErrorCode.EVALUATOR_INVALID_CAST),
                    // numbers
                    case("5", ErrorCode.EVALUATOR_INVALID_CAST),
                    case("`0e0`", ErrorCode.EVALUATOR_INVALID_CAST),
                    case("1.1", ErrorCode.EVALUATOR_INVALID_CAST),
                    case("-20.1", ErrorCode.EVALUATOR_INVALID_CAST),
                    // timestamp
                    case("`2007-10-10T`", "2007-10-10T", CastQuality.LOSSLESS),
                    // text
                    case("'hello'", ErrorCode.EVALUATOR_CAST_FAILED),
                    case("'2016-03-01T01:12:12Z'", "2016-03-01T01:12:12Z", CastQuality.LOSSLESS),
                    case("""`"2001-01-01"`""", "2001-01-01T", CastQuality.LOSSLESS),
                    case("""`'2000T'`""", "2000T", CastQuality.LOSSLESS),
                    case("""`'1999-04T'`""", "1999-04T", CastQuality.LOSSLESS),
                    // lob
                    case("""`{{""}}`""", ErrorCode.EVALUATOR_INVALID_CAST),
                    case("`{{}}`", ErrorCode.EVALUATOR_INVALID_CAST),
                    // list
                    case("`[]`", ErrorCode.EVALUATOR_INVALID_CAST),
                    // sexp
                    case("`()`", ErrorCode.EVALUATOR_INVALID_CAST),
                    // struct
                    case("`{}`", ErrorCode.EVALUATOR_INVALID_CAST),
                    // bag
                    case("<<>>", ErrorCode.EVALUATOR_INVALID_CAST)
                ).types(ExprValueType.TIMESTAMP.typeAliases()),
                listOf(
                    // booleans
                    case("TRUE AND FALSE", "'false'", CastQuality.LOSSLESS),
                    case("`true`", "'true'", CastQuality.LOSSLESS),
                    // numbers
                    case("5", "'5'", CastQuality.LOSSLESS),
                    case("`0e0`", "'0.0'", CastQuality.LOSSLESS),
                    case("1.1", "'1.1'", CastQuality.LOSSLESS),
                    case("-20.1", "'-20.1'", CastQuality.LOSSLESS),
                    // timestamp
                    case("`2007-10-10T`", "'2007-10-10'", CastQuality.LOSSLESS),
                    // text
                    case("'hello'", "'hello'", CastQuality.LOSSLESS),
                    case("'-20'", "'-20'", CastQuality.LOSSLESS),
                    case("""`"1000"`""", "'1000'", CastQuality.LOSSLESS),
                    case("""`'2e100'`""", "'2e100'", CastQuality.LOSSLESS),
                    case("""`'2d100'`""", "'2d100'", CastQuality.LOSSLESS),
                    // lob
                    case("""`{{""}}`""", ErrorCode.EVALUATOR_INVALID_CAST),
                    case("""`{{"0"}}`""", ErrorCode.EVALUATOR_INVALID_CAST),
                    case("""`{{"1.0"}}`""", ErrorCode.EVALUATOR_INVALID_CAST),
                    case("""`{{"2e10"}}`""", ErrorCode.EVALUATOR_INVALID_CAST),
                    case("`{{}}`", ErrorCode.EVALUATOR_INVALID_CAST),
                    case("`{{MA==}}`", ErrorCode.EVALUATOR_INVALID_CAST), // 0
                    case("`{{MS4w}}`", ErrorCode.EVALUATOR_INVALID_CAST), // 1.0
                    case("`{{MmUxMA==}}`", ErrorCode.EVALUATOR_INVALID_CAST), // 2e10
                    // list
                    case("`[]`", ErrorCode.EVALUATOR_INVALID_CAST),
                    case("['hello']", ErrorCode.EVALUATOR_INVALID_CAST),
                    case("`[-2d0, 0d0]`", ErrorCode.EVALUATOR_INVALID_CAST),
                    // sexp
                    case("`()`", ErrorCode.EVALUATOR_INVALID_CAST),
                    case("`(1d0)`", ErrorCode.EVALUATOR_INVALID_CAST),
                    case("`(0d0)`", ErrorCode.EVALUATOR_INVALID_CAST),
                    // struct
                    case("`{}`", ErrorCode.EVALUATOR_INVALID_CAST),
                    case("{}", ErrorCode.EVALUATOR_INVALID_CAST),
                    case("`{a:12d0}`", ErrorCode.EVALUATOR_INVALID_CAST),
                    case("{'b':`-4d0`}", ErrorCode.EVALUATOR_INVALID_CAST),
                    // bag
                    case("<<>>", ErrorCode.EVALUATOR_INVALID_CAST),
                    case("<<`14d0`>>", ErrorCode.EVALUATOR_INVALID_CAST),
                    case("<<`20d0`>>", ErrorCode.EVALUATOR_INVALID_CAST)
                ).types(ExprValueType.SYMBOL.typeAliases()),
                listOf(
                    // booleans
                    case("TRUE AND FALSE", "\"false\"", CastQuality.LOSSLESS),
                    case("`true`", "\"true\"", CastQuality.LOSSLESS),
                    // numbers
                    case("5", "\"5\"", CastQuality.LOSSLESS),
                    case("`0e0`", "\"0.0\"", CastQuality.LOSSLESS),
                    case("1.1", "\"1.1\"", CastQuality.LOSSLESS),
                    case("-20.1", "\"-20.1\"", CastQuality.LOSSLESS),
                    // timestamp
                    case("`2007-10-10T`", "\"2007-10-10\"", CastQuality.LOSSLESS),
                    // text
                    case("'hello'", "\"hello\"", CastQuality.LOSSLESS),
                    case("'-20'", "\"-20\"", CastQuality.LOSSLESS),
                    case("""`"1000"`""", "\"1000\"", CastQuality.LOSSLESS),
                    case("""`'2e100'`""", "\"2e100\"", CastQuality.LOSSLESS),
                    case("""`'2d100'`""", "\"2d100\"", CastQuality.LOSSLESS),
                    // lob
                    case("""`{{""}}`""", ErrorCode.EVALUATOR_INVALID_CAST),
                    case("""`{{"0"}}`""", ErrorCode.EVALUATOR_INVALID_CAST),
                    case("""`{{"1.0"}}`""", ErrorCode.EVALUATOR_INVALID_CAST),
                    case("""`{{"2e10"}}`""", ErrorCode.EVALUATOR_INVALID_CAST),
                    case("`{{}}`", ErrorCode.EVALUATOR_INVALID_CAST),
                    case("`{{MA==}}`", ErrorCode.EVALUATOR_INVALID_CAST), // 0
                    case("`{{MS4w}}`", ErrorCode.EVALUATOR_INVALID_CAST), // 1.0
                    case("`{{MmUxMA==}}`", ErrorCode.EVALUATOR_INVALID_CAST), // 2e10
                    // list
                    case("`[]`", ErrorCode.EVALUATOR_INVALID_CAST),
                    case("['hello']", ErrorCode.EVALUATOR_INVALID_CAST),
                    case("`[-2d0, 0d0]`", ErrorCode.EVALUATOR_INVALID_CAST),
                    // sexp
                    case("`()`", ErrorCode.EVALUATOR_INVALID_CAST),
                    case("`(1d0)`", ErrorCode.EVALUATOR_INVALID_CAST),
                    case("`(0d0)`", ErrorCode.EVALUATOR_INVALID_CAST),
                    // struct
                    case("`{}`", ErrorCode.EVALUATOR_INVALID_CAST),
                    case("{}", ErrorCode.EVALUATOR_INVALID_CAST),
                    case("`{a:12d0}`", ErrorCode.EVALUATOR_INVALID_CAST),
                    case("{'b':`-4d0`}", ErrorCode.EVALUATOR_INVALID_CAST),
                    // bag
                    case("<<>>", ErrorCode.EVALUATOR_INVALID_CAST),
                    case("<<`14d0`>>", ErrorCode.EVALUATOR_INVALID_CAST),
                    case("<<'a', <<'hello'>>>>", ErrorCode.EVALUATOR_INVALID_CAST),
                    case("<<`20d0`>>", ErrorCode.EVALUATOR_INVALID_CAST)
                ).types(listOf("STRING", "VARCHAR", "CHARACTER VARYING")),
                listOf(
                    // booleans
                    case("TRUE AND FALSE", ErrorCode.EVALUATOR_INVALID_CAST),
                    case("`true`", ErrorCode.EVALUATOR_INVALID_CAST),
                    // numbers
                    case("5", ErrorCode.EVALUATOR_INVALID_CAST),
                    case("`0e0`", ErrorCode.EVALUATOR_INVALID_CAST),
                    case("1.1", ErrorCode.EVALUATOR_INVALID_CAST),
                    case("-20.1", ErrorCode.EVALUATOR_INVALID_CAST),
                    // timestamp
                    case("`2007-10-10T`", ErrorCode.EVALUATOR_INVALID_CAST),
                    // text
                    case("'hello'", ErrorCode.EVALUATOR_INVALID_CAST),
                    case("'-20'", ErrorCode.EVALUATOR_INVALID_CAST),
                    case("""`"1000"`""", ErrorCode.EVALUATOR_INVALID_CAST),
                    case("""`'2e100'`""", ErrorCode.EVALUATOR_INVALID_CAST),
                    case("""`'2d100'`""", ErrorCode.EVALUATOR_INVALID_CAST),
                    // lob
                    case("""`{{""}}`""", """{{""}}""", CastQuality.LOSSLESS),
                    case("""`{{"0"}}`""", """{{"0"}}""", CastQuality.LOSSLESS),
                    case("""`{{"1.0"}}`""", """{{"1.0"}}""", CastQuality.LOSSLESS),
                    case("""`{{"2e10"}}`""", """{{"2e10"}}""", CastQuality.LOSSLESS),
                    case("`{{}}`", """{{""}}""", CastQuality.LOSSLESS),
                    case("`{{MA==}}`", """{{"0"}}""", CastQuality.LOSSLESS),
                    case("`{{MS4w}}`", """{{"1.0"}}""", CastQuality.LOSSLESS),
                    case("`{{MmUxMA==}}`", """{{"2e10"}}""", CastQuality.LOSSLESS),
                    // list
                    case("`[]`", ErrorCode.EVALUATOR_INVALID_CAST),
                    case("['hello']", ErrorCode.EVALUATOR_INVALID_CAST),
                    case("`[-2d0, 0d0]`", ErrorCode.EVALUATOR_INVALID_CAST),
                    // sexp
                    case("`()`", ErrorCode.EVALUATOR_INVALID_CAST),
                    case("`(1d0)`", ErrorCode.EVALUATOR_INVALID_CAST),
                    case("`(0d0)`", ErrorCode.EVALUATOR_INVALID_CAST),
                    // struct
                    case("`{}`", ErrorCode.EVALUATOR_INVALID_CAST),
                    case("{}", ErrorCode.EVALUATOR_INVALID_CAST),
                    case("`{a:12d0}`", ErrorCode.EVALUATOR_INVALID_CAST),
                    case("{'b':`-4d0`}", ErrorCode.EVALUATOR_INVALID_CAST),
                    // bag
                    case("<<>>", ErrorCode.EVALUATOR_INVALID_CAST),
                    case("<<`14d0`>>", ErrorCode.EVALUATOR_INVALID_CAST),
                    case("<<`20d0`>>", ErrorCode.EVALUATOR_INVALID_CAST)
                ).types(ExprValueType.CLOB.typeAliases()),
                listOf(
                    // booleans
                    case("TRUE AND FALSE", ErrorCode.EVALUATOR_INVALID_CAST),
                    case("`true`", ErrorCode.EVALUATOR_INVALID_CAST),
                    // numbers
                    case("5", ErrorCode.EVALUATOR_INVALID_CAST),
                    case("`0e0`", ErrorCode.EVALUATOR_INVALID_CAST),
                    case("1.1", ErrorCode.EVALUATOR_INVALID_CAST),
                    case("-20.1", ErrorCode.EVALUATOR_INVALID_CAST),
                    // timestamp
                    case("`2007-10-10T`", ErrorCode.EVALUATOR_INVALID_CAST),
                    // text
                    case("'hello'", ErrorCode.EVALUATOR_INVALID_CAST),
                    case("'-20'", ErrorCode.EVALUATOR_INVALID_CAST),
                    case("""`"1000"`""", ErrorCode.EVALUATOR_INVALID_CAST),
                    case("""`'2e100'`""", ErrorCode.EVALUATOR_INVALID_CAST),
                    case("""`'2d100'`""", ErrorCode.EVALUATOR_INVALID_CAST),
                    // lob
                    case("""`{{""}}`""", """{{}}""", CastQuality.LOSSLESS),
                    case("""`{{"0"}}`""", """{{MA==}}""", CastQuality.LOSSLESS),
                    case("""`{{"1.0"}}`""", """{{MS4w}}""", CastQuality.LOSSLESS),
                    case("""`{{"2e10"}}`""", """{{MmUxMA==}}""", CastQuality.LOSSLESS),
                    case("`{{}}`", """{{}}""", CastQuality.LOSSLESS),
                    case("`{{MA==}}`", """{{MA==}}""", CastQuality.LOSSLESS), // 0
                    case("`{{MS4w}}`", """{{MS4w}}""", CastQuality.LOSSLESS), // 1.0
                    case("`{{MmUxMA==}}`", """{{MmUxMA==}}""", CastQuality.LOSSLESS), // 2e10
                    // list
                    case("`[]`", ErrorCode.EVALUATOR_INVALID_CAST),
                    case("['hello']", ErrorCode.EVALUATOR_INVALID_CAST),
                    case("`[-2d0, 0d0]`", ErrorCode.EVALUATOR_INVALID_CAST),
                    // sexp
                    case("`()`", ErrorCode.EVALUATOR_INVALID_CAST),
                    case("`(1d0)`", ErrorCode.EVALUATOR_INVALID_CAST),
                    case("`(0d0)`", ErrorCode.EVALUATOR_INVALID_CAST),
                    // struct
                    case("`{}`", ErrorCode.EVALUATOR_INVALID_CAST),
                    case("{}", ErrorCode.EVALUATOR_INVALID_CAST),
                    case("`{a:12d0}`", ErrorCode.EVALUATOR_INVALID_CAST),
                    case("{'b':`-4d0`}", ErrorCode.EVALUATOR_INVALID_CAST),
                    // bag
                    case("<<>>", ErrorCode.EVALUATOR_INVALID_CAST),
                    case("<<`14d0`>>", ErrorCode.EVALUATOR_INVALID_CAST),
                    case("<<`20d0`>>", ErrorCode.EVALUATOR_INVALID_CAST)
                ).types(ExprValueType.BLOB.typeAliases()),
                listOf(
                    // booleans
                    case("TRUE AND FALSE", ErrorCode.EVALUATOR_INVALID_CAST),
                    case("`true`", ErrorCode.EVALUATOR_INVALID_CAST),
                    // numbers
                    case("5", ErrorCode.EVALUATOR_INVALID_CAST),
                    case("`0e0`", ErrorCode.EVALUATOR_INVALID_CAST),
                    case("1.1", ErrorCode.EVALUATOR_INVALID_CAST),
                    case("-20.1", ErrorCode.EVALUATOR_INVALID_CAST),
                    // timestamp
                    case("`2007-10-10T`", ErrorCode.EVALUATOR_INVALID_CAST),
                    // text
                    case("'hello'", ErrorCode.EVALUATOR_INVALID_CAST),
                    case("'-20'", ErrorCode.EVALUATOR_INVALID_CAST),
                    case("""`"1000"`""", ErrorCode.EVALUATOR_INVALID_CAST),
                    case("""`'2e100'`""", ErrorCode.EVALUATOR_INVALID_CAST),
                    case("""`'2d100'`""", ErrorCode.EVALUATOR_INVALID_CAST),
                    // lob
                    case("""`{{""}}`""", ErrorCode.EVALUATOR_INVALID_CAST),
                    case("""`{{"0"}}`""", ErrorCode.EVALUATOR_INVALID_CAST),
                    case("""`{{"1.0"}}`""", ErrorCode.EVALUATOR_INVALID_CAST),
                    case("""`{{"2e10"}}`""", ErrorCode.EVALUATOR_INVALID_CAST),
                    case("`{{}}`", ErrorCode.EVALUATOR_INVALID_CAST),
                    case("`{{MA==}}`", ErrorCode.EVALUATOR_INVALID_CAST), // 0
                    case("`{{MS4w}}`", ErrorCode.EVALUATOR_INVALID_CAST), // 1.0
                    case("`{{MmUxMA==}}`", ErrorCode.EVALUATOR_INVALID_CAST), // 2e10
                    // list
                    case("`[]`", "[]", CastQuality.LOSSLESS),
                    case("['hello']", "[\"hello\"]", CastQuality.LOSSLESS),
                    case("`[-2d0, 0d0]`", "[-2d0, 0d0]", CastQuality.LOSSLESS),
                    // sexp
                    case("`()`", "[]", CastQuality.LOSSLESS),
                    case("`(1d0)`", "[1d0]", CastQuality.LOSSLESS),
                    case("`(0d0)`", "[0d0]", CastQuality.LOSSLESS),
                    // struct
                    case("`{}`", ErrorCode.EVALUATOR_INVALID_CAST),
                    case("{}", ErrorCode.EVALUATOR_INVALID_CAST),
                    case("`{a:12d0}`", ErrorCode.EVALUATOR_INVALID_CAST),
                    case("{'b':`-4d0`}", ErrorCode.EVALUATOR_INVALID_CAST),
                    // bag
                    case("<<>>", "[]", CastQuality.LOSSLESS),
                    case("<<`14d0`>>", "[14d0]", CastQuality.LOSSLESS),
                    case("<<`20d0`>>", "[20d0]", CastQuality.LOSSLESS)
                ).types(ExprValueType.LIST.typeAliases()),
                listOf(
                    // booleans
                    case("TRUE AND FALSE", ErrorCode.EVALUATOR_INVALID_CAST),
                    case("`true`", ErrorCode.EVALUATOR_INVALID_CAST),
                    // numbers
                    case("5", ErrorCode.EVALUATOR_INVALID_CAST),
                    case("`0e0`", ErrorCode.EVALUATOR_INVALID_CAST),
                    case("1.1", ErrorCode.EVALUATOR_INVALID_CAST),
                    case("-20.1", ErrorCode.EVALUATOR_INVALID_CAST),
                    // timestamp
                    case("`2007-10-10T`", ErrorCode.EVALUATOR_INVALID_CAST),
                    // text
                    case("'hello'", ErrorCode.EVALUATOR_INVALID_CAST),
                    case("'-20'", ErrorCode.EVALUATOR_INVALID_CAST),
                    case("""`"1000"`""", ErrorCode.EVALUATOR_INVALID_CAST),
                    case("""`'2e100'`""", ErrorCode.EVALUATOR_INVALID_CAST),
                    case("""`'2d100'`""", ErrorCode.EVALUATOR_INVALID_CAST),
                    // lob
                    case("""`{{""}}`""", ErrorCode.EVALUATOR_INVALID_CAST),
                    case("""`{{"0"}}`""", ErrorCode.EVALUATOR_INVALID_CAST),
                    case("""`{{"1.0"}}`""", ErrorCode.EVALUATOR_INVALID_CAST),
                    case("""`{{"2e10"}}`""", ErrorCode.EVALUATOR_INVALID_CAST),
                    case("`{{}}`", ErrorCode.EVALUATOR_INVALID_CAST),
                    case("`{{MA==}}`", ErrorCode.EVALUATOR_INVALID_CAST), // 0
                    case("`{{MS4w}}`", ErrorCode.EVALUATOR_INVALID_CAST), // 1.0
                    case("`{{MmUxMA==}}`", ErrorCode.EVALUATOR_INVALID_CAST), // 2e10
                    // list
                    case("`[]`", "()", CastQuality.LOSSLESS),
                    case("['hello']", "(\"hello\")", CastQuality.LOSSLESS),
                    case("`[-2d0, 0d0]`", "(-2d0 0d0)", CastQuality.LOSSLESS),
                    // sexp
                    case("`()`", "()", CastQuality.LOSSLESS),
                    case("`(1d0)`", "(1d0)", CastQuality.LOSSLESS),
                    case("`(0d0)`", "(0d0)", CastQuality.LOSSLESS),
                    // struct
                    case("`{}`", ErrorCode.EVALUATOR_INVALID_CAST),
                    case("{}", ErrorCode.EVALUATOR_INVALID_CAST),
                    case("`{a:12d0}`", ErrorCode.EVALUATOR_INVALID_CAST),
                    case("{'b':`-4d0`}", ErrorCode.EVALUATOR_INVALID_CAST),
                    // bag
                    case("<<>>", "()", CastQuality.LOSSLESS),
                    case("<<`14d0`>>", "(14d0)", CastQuality.LOSSLESS),
                    case("<<`20d0`>>", "(20d0)", CastQuality.LOSSLESS)
                ).types(ExprValueType.SEXP.typeAliases()),
                listOf(
                    // booleans
                    case("TRUE AND FALSE", ErrorCode.EVALUATOR_INVALID_CAST),
                    case("`true`", ErrorCode.EVALUATOR_INVALID_CAST),
                    // numbers
                    case("5", ErrorCode.EVALUATOR_INVALID_CAST),
                    case("`0e0`", ErrorCode.EVALUATOR_INVALID_CAST),
                    case("1.1", ErrorCode.EVALUATOR_INVALID_CAST),
                    case("-20.1", ErrorCode.EVALUATOR_INVALID_CAST),
                    // timestamp
                    case("`2007-10-10T`", ErrorCode.EVALUATOR_INVALID_CAST),
                    // text
                    case("'hello'", ErrorCode.EVALUATOR_INVALID_CAST),
                    case("'-20'", ErrorCode.EVALUATOR_INVALID_CAST),
                    case("""`"1000"`""", ErrorCode.EVALUATOR_INVALID_CAST),
                    case("""`'2e100'`""", ErrorCode.EVALUATOR_INVALID_CAST),
                    case("""`'2d100'`""", ErrorCode.EVALUATOR_INVALID_CAST),
                    // lob
                    case("""`{{""}}`""", ErrorCode.EVALUATOR_INVALID_CAST),
                    case("""`{{"0"}}`""", ErrorCode.EVALUATOR_INVALID_CAST),
                    case("""`{{"1.0"}}`""", ErrorCode.EVALUATOR_INVALID_CAST),
                    case("""`{{"2e10"}}`""", ErrorCode.EVALUATOR_INVALID_CAST),
                    case("`{{}}`", ErrorCode.EVALUATOR_INVALID_CAST),
                    case("`{{MA==}}`", ErrorCode.EVALUATOR_INVALID_CAST), // 0
                    case("`{{MS4w}}`", ErrorCode.EVALUATOR_INVALID_CAST), // 1.0
                    case("`{{MmUxMA==}}`", ErrorCode.EVALUATOR_INVALID_CAST), // 2e10
                    // list
                    case("`[]`", ErrorCode.EVALUATOR_INVALID_CAST),
                    case("['hello']", ErrorCode.EVALUATOR_INVALID_CAST),
                    case("`[-2d0, 0d0]`", ErrorCode.EVALUATOR_INVALID_CAST),
                    // sexp
                    case("`()`", ErrorCode.EVALUATOR_INVALID_CAST),
                    case("`(1d0)`", ErrorCode.EVALUATOR_INVALID_CAST),
                    case("`(0d0)`", ErrorCode.EVALUATOR_INVALID_CAST),
                    // struct
                    case("`{}`", "{}", CastQuality.LOSSLESS),
                    case("{}", "{}", CastQuality.LOSSLESS),
                    case("`{a:12d0}`", "{a:12d0}", CastQuality.LOSSLESS),
                    case("{'b':`-4d0`}", "{b:-4d0}", CastQuality.LOSSLESS),
                    // bag
                    case("<<>>", ErrorCode.EVALUATOR_INVALID_CAST),
                    case("<<`14d0`>>", ErrorCode.EVALUATOR_INVALID_CAST),
                    case("<<`20d0`>>", ErrorCode.EVALUATOR_INVALID_CAST)
                ).types(ExprValueType.STRUCT.typeAliases()),
                listOf(
                    // booleans
                    case("TRUE AND FALSE", ErrorCode.EVALUATOR_INVALID_CAST),
                    case("`true`", ErrorCode.EVALUATOR_INVALID_CAST),
                    // numbers
                    case("5", ErrorCode.EVALUATOR_INVALID_CAST),
                    case("`0e0`", ErrorCode.EVALUATOR_INVALID_CAST),
                    case("1.1", ErrorCode.EVALUATOR_INVALID_CAST),
                    case("-20.1", ErrorCode.EVALUATOR_INVALID_CAST),
                    // timestamp
                    case("`2007-10-10T`", ErrorCode.EVALUATOR_INVALID_CAST),
                    // text
                    case("'hello'", ErrorCode.EVALUATOR_INVALID_CAST),
                    case("'-20'", ErrorCode.EVALUATOR_INVALID_CAST),
                    case("""`"1000"`""", ErrorCode.EVALUATOR_INVALID_CAST),
                    case("""`'2e100'`""", ErrorCode.EVALUATOR_INVALID_CAST),
                    case("""`'2d100'`""", ErrorCode.EVALUATOR_INVALID_CAST),
                    // lob
                    case("""`{{""}}`""", ErrorCode.EVALUATOR_INVALID_CAST),
                    case("""`{{"0"}}`""", ErrorCode.EVALUATOR_INVALID_CAST),
                    case("""`{{"1.0"}}`""", ErrorCode.EVALUATOR_INVALID_CAST),
                    case("""`{{"2e10"}}`""", ErrorCode.EVALUATOR_INVALID_CAST),
                    case("`{{}}`", ErrorCode.EVALUATOR_INVALID_CAST),
                    case("`{{MA==}}`", ErrorCode.EVALUATOR_INVALID_CAST), // 0
                    case("`{{MS4w}}`", ErrorCode.EVALUATOR_INVALID_CAST), // 1.0
                    case("`{{MmUxMA==}}`", ErrorCode.EVALUATOR_INVALID_CAST), // 2e10
                    // list
                    case("`[]`", "$BAG_ANNOTATION::[]", CastQuality.LOSSLESS),
                    case("['hello']", "$BAG_ANNOTATION::[\"hello\"]", CastQuality.LOSSLESS),
                    case("`[-2d0, 0d0]`", "$BAG_ANNOTATION::[-2d0, 0d0]", CastQuality.LOSSLESS),
                    // sexp
                    case("`()`", "$BAG_ANNOTATION::[]", CastQuality.LOSSLESS),
                    case("`(1d0)`", "$BAG_ANNOTATION::[1d0]", CastQuality.LOSSLESS),
                    case("`(0d0)`", "$BAG_ANNOTATION::[0d0]", CastQuality.LOSSLESS),
                    // struct
                    case("`{}`", ErrorCode.EVALUATOR_INVALID_CAST),
                    case("{}", ErrorCode.EVALUATOR_INVALID_CAST),
                    case("`{a:12d0}`", ErrorCode.EVALUATOR_INVALID_CAST),
                    case("{'b':`-4d0`}", ErrorCode.EVALUATOR_INVALID_CAST),
                    // bag
                    case("<<>>", "$BAG_ANNOTATION::[]", CastQuality.LOSSLESS),
                    case("<<`14d0`>>", "$BAG_ANNOTATION::[14d0]", CastQuality.LOSSLESS),
                    case("<<`20d0`>>", "$BAG_ANNOTATION::[20d0]", CastQuality.LOSSLESS)
                ).types(ExprValueType.BAG.typeAliases())
            ).flatten()

        val deviatingLegacyTestCases = listOf(
            listOf(
                // booleans
                case("TRUE AND FALSE", "\"false\"", CastQuality.LOSSLESS),
                case("`true`", "\"true\"", CastQuality.LOSSLESS),
                // numbers
                case("5", "\"5\"", CastQuality.LOSSLESS),
                case("`0e0`", "\"0.0\"", CastQuality.LOSSLESS),
                case("1.1", "\"1.1\"", CastQuality.LOSSLESS),
                case("-20.1", "\"-20.1\"", CastQuality.LOSSLESS),
                // inf, -inf, nan
                case("`+inf`", "\"Infinity\"", CastQuality.LOSSLESS),
                case("`-inf`", "\"-Infinity\"", CastQuality.LOSSLESS),
                case("`nan`", "\"NaN\"", CastQuality.LOSSLESS),
                // timestamp
                case("`2007-10-10T`", "\"2007-10-10\"", CastQuality.LOSSLESS),
                // text
                case("'hello'", "\"hello\"", CastQuality.LOSSLESS),
                case("'-20'", "\"-20\"", CastQuality.LOSSLESS),
                case("""`"1000"`""", "\"1000\"", CastQuality.LOSSLESS),
                case("""`'2e100'`""", "\"2e100\"", CastQuality.LOSSLESS),
                case("""`'2d100'`""", "\"2d100\"", CastQuality.LOSSLESS),
                // lob
                case("""`{{""}}`""", ErrorCode.EVALUATOR_INVALID_CAST),
                case("""`{{"0"}}`""", ErrorCode.EVALUATOR_INVALID_CAST),
                case("""`{{"1.0"}}`""", ErrorCode.EVALUATOR_INVALID_CAST),
                case("""`{{"2e10"}}`""", ErrorCode.EVALUATOR_INVALID_CAST),
                case("`{{}}`", ErrorCode.EVALUATOR_INVALID_CAST),
                case("`{{MA==}}`", ErrorCode.EVALUATOR_INVALID_CAST), // 0
                case("`{{MS4w}}`", ErrorCode.EVALUATOR_INVALID_CAST), // 1.0
                case("`{{MmUxMA==}}`", ErrorCode.EVALUATOR_INVALID_CAST), // 2e10
                // list
                case("`[]`", ErrorCode.EVALUATOR_INVALID_CAST),
                case("['hello']", ErrorCode.EVALUATOR_INVALID_CAST),
                case("`[-2d0, 0d0]`", ErrorCode.EVALUATOR_INVALID_CAST),
                // sexp
                case("`()`", ErrorCode.EVALUATOR_INVALID_CAST),
                case("`(1d0)`", ErrorCode.EVALUATOR_INVALID_CAST),
                case("`(0d0)`", ErrorCode.EVALUATOR_INVALID_CAST),
                // struct
                case("`{}`", ErrorCode.EVALUATOR_INVALID_CAST),
                case("{}", ErrorCode.EVALUATOR_INVALID_CAST),
                case("`{a:12d0}`", ErrorCode.EVALUATOR_INVALID_CAST),
                case("{'b':`-4d0`}", ErrorCode.EVALUATOR_INVALID_CAST),
                // bag
                case("<<>>", ErrorCode.EVALUATOR_INVALID_CAST),
                case("<<`14d0`>>", ErrorCode.EVALUATOR_INVALID_CAST),
                case("<<'a', <<'hello'>>>>", ErrorCode.EVALUATOR_INVALID_CAST),
                case("<<`20d0`>>", ErrorCode.EVALUATOR_INVALID_CAST)
            ).types(listOf("CHAR", "CHARACTER")),
            // rounding tests
            listOf(
                case("1.9", "1", CastQuality.LOSSY),
                case("-20.9", "-20", CastQuality.LOSSY),
                case("1.5", "1", CastQuality.LOSSY),
                case("2.5", "2", CastQuality.LOSSY)
            ).types(ExprValueType.INT.typeAliases()),
            // SMALLINT tests
            listOf(
                // over range
                case("32768", "32768", CastQuality.LOSSLESS),
                case("-32769", "-32769", CastQuality.LOSSLESS),
                // within range, rounded
                case("1.5", "1", CastQuality.LOSSY),
                // borderline
                case("32767.3", "32767", CastQuality.LOSSY),
                case("32767.5", "32767", CastQuality.LOSSY),
                case("32767.8", "32767", CastQuality.LOSSY),
                case("-32768.3", "-32768", CastQuality.LOSSY),
                case("-32768.5", "-32768", CastQuality.LOSSY),
                case("-32768.9", "-32768", CastQuality.LOSSY),
            ).types(listOf("SMALLINT", "INT2", "INTEGER2")),
            // INT4 tests
            listOf(
                // over range
                case("2147483647", "2147483647", CastQuality.LOSSLESS),
                case("-2147483648", "-2147483648", CastQuality.LOSSLESS),
                // within range, rounded
                case("1.5", "1", CastQuality.LOSSY),
                // borderline
                case("2147483647.3", "2147483647", CastQuality.LOSSY),
                case("2147483647.5", "2147483647", CastQuality.LOSSY),
                case("2147483647.8", "2147483647", CastQuality.LOSSY),
                case("-2147483648.3", "-2147483648", CastQuality.LOSSY),
                case("-2147483648.5", "-2147483648", CastQuality.LOSSY),
                case("-2147483648.9", "-2147483648", CastQuality.LOSSY),
            ).types(listOf("INT4", "INTEGER4")),
            // LONG tests
            listOf(
                case("9223372036854775807", "9223372036854775807", CastQuality.LOSSLESS),
                case("9223372036854775807.3", "9223372036854775807", CastQuality.LOSSY),
                case("9223372036854775807.5", "9223372036854775807", CastQuality.LOSSY),
                case("9223372036854775807.8", "9223372036854775807", CastQuality.LOSSY),
                case("9223372036854775808", ErrorCode.SEMANTIC_LITERAL_INT_OVERFLOW),
                // A very large decimal
                case("1e2147483609", ErrorCode.EVALUATOR_INTEGER_OVERFLOW)
            ).types(listOf("INT", "INTEGER", "INTEGER8", "INT8", "BIGINT")),
            // DECIMAL(3) ; LEGACY mode does not respect DECIMAL's precison or scale
            listOf(
                case("12", "12.", CastQuality.LOSSLESS),
                case("123", "123.", CastQuality.LOSSLESS),
                case("1234", "1234.", CastQuality.LOSSLESS),
                case("123.45", "123.45", CastQuality.LOSSLESS),
                case("'12'", "12.", CastQuality.LOSSLESS),
                case("'123'", "123.", CastQuality.LOSSLESS),
                case("'1234'", "1234.", CastQuality.LOSSLESS),
                case("'123.45'", "123.45", CastQuality.LOSSLESS)
            ).types(ExprValueType.DECIMAL.typeAliases().map { "$it(3)" }),
            // DECIMAL(5,2) ; LEGACY mode does not respect DECIMAL's precison or scale
            listOf(
                case("12", "12.", CastQuality.LOSSLESS),
                case("123", "123.", CastQuality.LOSSLESS),
                case("1234", "1234.", CastQuality.LOSSLESS),
                case("123.45", "123.45", CastQuality.LOSSLESS),
                case("123.459", "123.459", CastQuality.LOSSLESS),
                case("'12'", "12.", CastQuality.LOSSLESS),
                case("'123'", "123.", CastQuality.LOSSLESS),
                case("'1234'", "1234.", CastQuality.LOSSLESS),
                case("'123.45'", "123.45", CastQuality.LOSSLESS),
                case("'123.459'", "123.459", CastQuality.LOSSLESS)
            ).types(ExprValueType.DECIMAL.typeAliases().map { "$it(5, 2)" }),
            // DECIMAL(4,4) ; LEGACY mode does not respect DECIMAL's precison or scale; precision = scale is valid here
            listOf(
                case("0.1", "1d-1", CastQuality.LOSSLESS),
                case("0.1234", "0.1234", CastQuality.LOSSLESS),
                case("0.12345", "0.12345", CastQuality.LOSSLESS)
            ).types(ExprValueType.DECIMAL.typeAliases().map { "$it(4,4)" }),
            // DECIMAL(2, 4) ; LEGACY mode does not respect DECIMAL's precison or scale; precision < scale is valid in legacy mode
            listOf(
                case("1", "1d0", CastQuality.LOSSLESS)
            ).types(ExprValueType.DECIMAL.typeAliases().map { "$it(2,4)" }),
            // VARCHAR(4) legacy mode doesn't care about params
            listOf(
                // from string types
                case("'a'", "\"a\"", CastQuality.LOSSLESS),
                case("'abcde'", "\"abcde\"", CastQuality.LOSSLESS),
                case("'💩💩💩💩💩'", "\"💩💩💩💩💩\"", CastQuality.LOSSLESS), // legacy behavior does not truncate.
                // from non-string types
                case("TRUE AND FALSE", "\"false\"", CastQuality.LOSSLESS),
                case("`true`", "\"true\"", CastQuality.LOSSLESS),
                case("5", "\"5\"", CastQuality.LOSSLESS),
                case("`0e0`", "\"0.0\"", CastQuality.LOSSLESS),
                case("1.1", "\"1.1\"", CastQuality.LOSSLESS),
                case("-20.1", "\"-20.1\"", CastQuality.LOSSLESS)
            ).types(listOf("VARCHAR(4)", "CHARACTER VARYING(4)")),
            listOf(
                // from string types
                case("'a'", "\"a\"", CastQuality.LOSSLESS),
                case("'a    '", "\"a    \"", CastQuality.LOSSLESS),
                case("'a\t\t'", "\"a\t\t\"", CastQuality.LOSSLESS),
                case("'abcde'", "\"abcde\"", CastQuality.LOSSLESS),
                case("'💩💩💩💩💩'", "\"💩💩💩💩💩\"", CastQuality.LOSSLESS), // legacy behavior does not truncate.
                // from non-string types
                case("TRUE AND FALSE", "\"false\"", CastQuality.LOSSLESS),
                case("`true`", "\"true\"", CastQuality.LOSSLESS),
                // numbers
                case("5", "\"5\"", CastQuality.LOSSLESS),
                case("`0e0`", "\"0.0\"", CastQuality.LOSSLESS),
                case("1.1", "\"1.1\"", CastQuality.LOSSLESS),
                case("-20.1", "\"-20.1\"", CastQuality.LOSSLESS)
            ).types(listOf("CHAR(4)", "CHARACTER(4)"))
        ).flatten()

        val deviatingParamsTestCases = listOf(
            // CHAR without params, equaivalent to CHAR(1)
            listOf(
                // booleans
                case("TRUE AND FALSE", "\"f\"", CastQuality.LOSSY),
                case("`true`", "\"t\"", CastQuality.LOSSY),
                // numbers
                case("5", "\"5\"", CastQuality.LOSSLESS),
                case("`0e0`", "\"0\"", CastQuality.LOSSLESS),
                case("1.1", "\"1\"", CastQuality.LOSSY),
                case("-20.1", "\"-\"", CastQuality.LOSSY),
                // inf, -inf, nan
                case("`+inf`", "\"I\"", CastQuality.LOSSY),
                case("`-inf`", "\"-\"", CastQuality.LOSSY),
                case("`nan`", "\"N\"", CastQuality.LOSSY),
                // timestamp
                case("`2007-10-10T`", "\"2\"", CastQuality.LOSSY),
                // text
                case("'hello'", "\"h\"", CastQuality.LOSSY),
                case("'-20'", "\"-\"", CastQuality.LOSSY),
                case("""`"1000"`""", "\"1\"", CastQuality.LOSSY),
                case("""`'2e100'`""", "\"2\"", CastQuality.LOSSY),
                case("""`'2d100'`""", "\"2\"", CastQuality.LOSSY),
                // lob
                case("""`{{""}}`""", ErrorCode.EVALUATOR_INVALID_CAST),
                case("""`{{"0"}}`""", ErrorCode.EVALUATOR_INVALID_CAST),
                case("""`{{"1.0"}}`""", ErrorCode.EVALUATOR_INVALID_CAST),
                case("""`{{"2e10"}}`""", ErrorCode.EVALUATOR_INVALID_CAST),
                case("`{{}}`", ErrorCode.EVALUATOR_INVALID_CAST),
                case("`{{MA==}}`", ErrorCode.EVALUATOR_INVALID_CAST), // 0
                case("`{{MS4w}}`", ErrorCode.EVALUATOR_INVALID_CAST), // 1.0
                case("`{{MmUxMA==}}`", ErrorCode.EVALUATOR_INVALID_CAST), // 2e10
                // list
                case("`[]`", ErrorCode.EVALUATOR_INVALID_CAST),
                case("['hello']", ErrorCode.EVALUATOR_INVALID_CAST),
                case("`[-2d0, 0d0]`", ErrorCode.EVALUATOR_INVALID_CAST),
                // sexp
                case("`()`", ErrorCode.EVALUATOR_INVALID_CAST),
                case("`(1d0)`", ErrorCode.EVALUATOR_INVALID_CAST),
                case("`(0d0)`", ErrorCode.EVALUATOR_INVALID_CAST),
                // struct
                case("`{}`", ErrorCode.EVALUATOR_INVALID_CAST),
                case("{}", ErrorCode.EVALUATOR_INVALID_CAST),
                case("`{a:12d0}`", ErrorCode.EVALUATOR_INVALID_CAST),
                case("{'b':`-4d0`}", ErrorCode.EVALUATOR_INVALID_CAST),
                // bag
                case("<<>>", ErrorCode.EVALUATOR_INVALID_CAST),
                case("<<`14d0`>>", ErrorCode.EVALUATOR_INVALID_CAST),
                case("<<'a', <<'hello'>>>>", ErrorCode.EVALUATOR_INVALID_CAST),
                case("<<`20d0`>>", ErrorCode.EVALUATOR_INVALID_CAST)
            ).types(listOf("CHAR", "CHARACTER")),
            // rounding tests
            listOf(
                case("1.9", "2", CastQuality.LOSSY),
                case("-20.9", "-21", CastQuality.LOSSY),
                case("1.5", "2", CastQuality.LOSSY),
                case("2.5", "2", CastQuality.LOSSY)
            ).types(ExprValueType.INT.typeAliases()),
            // SMALLINT tests
            listOf(
                // over range
                case("32768", ErrorCode.EVALUATOR_INTEGER_OVERFLOW),
                case("-32769", ErrorCode.EVALUATOR_INTEGER_OVERFLOW),
                // within range, rounded
                case("1.5", "2", CastQuality.LOSSY),
                // borderline
                case("32767.3", "32767", CastQuality.LOSSY),
                case("32767.5", ErrorCode.EVALUATOR_INTEGER_OVERFLOW),
                case("32767.8", ErrorCode.EVALUATOR_INTEGER_OVERFLOW),
                case("-32768.3", "-32768", CastQuality.LOSSY),
                case("-32768.5", "-32768", CastQuality.LOSSY),
                case("-32768.9", ErrorCode.EVALUATOR_INTEGER_OVERFLOW)
            ).types(listOf("SMALLINT", "INT2", "INTEGER2")),
            // INT4 tests
            listOf(
                // over range
                case("2147483648", ErrorCode.EVALUATOR_INTEGER_OVERFLOW),
                case("-2147483649", ErrorCode.EVALUATOR_INTEGER_OVERFLOW),
                // within range, rounded
                case("1.5", "2", CastQuality.LOSSY),
                // borderline
                case("2147483647.3", "2147483647", CastQuality.LOSSY),
                case("2147483647.5", ErrorCode.EVALUATOR_INTEGER_OVERFLOW),
                case("2147483647.8", ErrorCode.EVALUATOR_INTEGER_OVERFLOW),
                case("-2147483648.3", "-2147483648", CastQuality.LOSSY),
                case("-2147483648.5", "-2147483648", CastQuality.LOSSY),
                case("-2147483648.9", ErrorCode.EVALUATOR_INTEGER_OVERFLOW)
            ).types(listOf("INT4", "INTEGER4")),
            // LONG tests
            listOf(
                case("9223372036854775807", "9223372036854775807", CastQuality.LOSSLESS),
                case("9223372036854775807.3", "9223372036854775807", CastQuality.LOSSY),
                case("9223372036854775807.5", ErrorCode.EVALUATOR_INTEGER_OVERFLOW),
                case("9223372036854775807.8", ErrorCode.EVALUATOR_INTEGER_OVERFLOW),
                case("9223372036854775808", ErrorCode.SEMANTIC_LITERAL_INT_OVERFLOW),
                // A very large decimal
                case("1e2147483609", ErrorCode.EVALUATOR_INTEGER_OVERFLOW)
            ).types(listOf("INT")),
            // DECIMAL(3)
            listOf(
                case("12", "12.", CastQuality.LOSSLESS),
                case("123", "123.", CastQuality.LOSSLESS),
                case("1234", ErrorCode.EVALUATOR_CAST_FAILED),
                case("123.45", "123.", CastQuality.LOSSY),
                case("'12'", "12.", CastQuality.LOSSLESS),
                case("'123'", "123.", CastQuality.LOSSLESS),
                case("'1234'", ErrorCode.EVALUATOR_CAST_FAILED),
                case("'123.45'", "123.", CastQuality.LOSSY)
            ).types(ExprValueType.DECIMAL.typeAliases().map { "$it(3)" }),
            // DECIMAL(5,2)
            listOf(
                case("12", "12.00", CastQuality.LOSSLESS),
                case("123", "123.00", CastQuality.LOSSLESS),
                case("1234", ErrorCode.EVALUATOR_CAST_FAILED),
                case("123.45", "123.45", CastQuality.LOSSLESS),
                case("123.459", "123.46", CastQuality.LOSSY),
                case("'12'", "12.00", CastQuality.LOSSY),
                case("'123'", "123.00", CastQuality.LOSSY),
                case("'1234'", ErrorCode.EVALUATOR_CAST_FAILED),
                case("'123.45'", "123.45", CastQuality.LOSSLESS),
                case("'123.459'", "123.46", CastQuality.LOSSY)
            ).types(ExprValueType.DECIMAL.typeAliases().map { "$it(5, 2)" }),
            // DECIMAL(4,4) precision = scale is valid in honor_params
            listOf(
                case("0.1", "1.000d-1", CastQuality.LOSSLESS),
                case("0.1234", "0.1234", CastQuality.LOSSLESS),
                case("0.12345", "0.1235", CastQuality.LOSSY)
            ).types(ExprValueType.DECIMAL.typeAliases().map { "$it(4,4)" }),
            // DECIMAL(2, 4) is a compilation failure in this mode
            listOf(
                case("1", ErrorCode.SEMANTIC_INVALID_DECIMAL_ARGUMENTS)
            ).types(ExprValueType.DECIMAL.typeAliases().map { "$it(2,4)" }),
            // DECIMAL(0, 0) is a compilation failure in this mode because we should not allow precision to be zero
            listOf(
                case("1", ErrorCode.SEMANTIC_INVALID_DECIMAL_ARGUMENTS)
            ).types(ExprValueType.DECIMAL.typeAliases().map { "$it(0,0)" }),
            // VARCHAR(4) should truncate to size <= 4
            listOf(
                // from string types
                case("'a'", "\"a\"", CastQuality.LOSSLESS),
                case("'a    '", "\"a   \"", CastQuality.LOSSY),
                case("'abcde'", "\"abcd\"", CastQuality.LOSSY),
                // 4-byte unicode
                case("'💩💩💩💩💩'", "\"💩💩💩💩\"", CastQuality.LOSSY),
                case("TRUE AND FALSE", "\"fals\"", CastQuality.LOSSY),
                case("`true`", "\"true\"", CastQuality.LOSSLESS),
                case("5", "\"5\"", CastQuality.LOSSLESS),
                case("`0e0`", "\"0.0\"", CastQuality.LOSSLESS),
                case("1.1", "\"1.1\"", CastQuality.LOSSLESS),
                case("-20.1", "\"-20.\"", CastQuality.LOSSY)
            ).types(listOf("VARCHAR(4)", "CHARACTER VARYING(4)")),
            // CHAR(4) should truncate or pad with whitespace to size <= 4
            listOf(
                // from string types
                case("'a'", "\"a\"", CastQuality.LOSSLESS),
                case("'a'", "\"a\"", CastQuality.LOSSLESS),
                case("'abcde'", "\"abcd\"", CastQuality.LOSSY),
                case("'💩💩💩💩💩'", "\"💩💩💩💩\"", CastQuality.LOSSY),
                case("TRUE AND FALSE", "\"fals\"", CastQuality.LOSSY),
                case("`true`", "\"true\"", CastQuality.LOSSLESS),
                // numbers
                case("5", "\"5\"", CastQuality.LOSSLESS),
                case("`0e0`", "\"0.0\"", CastQuality.LOSSLESS),
                case("1.1", "\"1.1\"", CastQuality.LOSSLESS),
                case("-20.1", "\"-20.\"", CastQuality.LOSSY)
            ).types(listOf("CHAR(4)", "CHARACTER(4)"))
        ).flatten()

        // collection of test demostrating how cast([`+inf` | `-inf` | `nan`] as <type>) behave
        val infinityOrNanTestCases = listOf(
            // cast([`+inf` | `-inf` | `nan`] as [INT | DECIMAL]) returns Evaluator_CAST_FAILED error
            listOf(
                case("`+inf`", ErrorCode.EVALUATOR_CAST_FAILED),
                case("`-inf`", ErrorCode.EVALUATOR_CAST_FAILED),
                case("`nan`", ErrorCode.EVALUATOR_CAST_FAILED),
            ).types(ExprValueType.INT.typeAliases() + ExprValueType.DECIMAL.typeAliases()),
            // cast([`+inf` | `-inf` | `nan`] as FLOAT) returns the original value
            listOf(
                case("`+inf`", "+inf", CastQuality.LOSSLESS),
                case("`-inf`", "-inf", CastQuality.LOSSLESS),
                case("`nan`", "nan", CastQuality.LOSSLESS)
            ).types(ExprValueType.FLOAT.typeAliases()),
            // cast([`+inf` | `-inf` | `nan`] as STRING) returns "Infinity", "-Infinity", and "NaN" respectively.
            // for casting behavor with parametered char, character, see [deviatingParamsTestCases] and [deviatingLegacyTestCases]
            listOf(
                case("`+inf`", "\"Infinity\"", CastQuality.LOSSLESS),
                case("`-inf`", "\"-Infinity\"", CastQuality.LOSSLESS),
                case("`nan`", "\"NaN\"", CastQuality.LOSSLESS)
            ).types(listOf("STRING", "VARCHAR", "CHARACTER VARYING")),
            // cast([`+inf` | `-inf` | `nan`] as STRING) returns 'Infinity', '-Infinity', and 'NaN' respectively.
            listOf(
                case("`+inf`", "'Infinity'", CastQuality.LOSSLESS),
                case("`-inf`", "'-Infinity'", CastQuality.LOSSLESS),
                case("`nan`", "'NaN'", CastQuality.LOSSLESS)
            ).types(ExprValueType.SYMBOL.typeAliases()),
            // cast([`+inf` | `-inf` | `nan`] as BOOLEAN) returns true, since none of which has value of 0.
            listOf(
                case("`+inf`", "true", CastQuality.LOSSY),
                case("`-inf`", "true", CastQuality.LOSSY),
                case("`nan`", "true", CastQuality.LOSSY)
            ).types(ExprValueType.BOOL.typeAliases()),
            listOf(
                case("`+inf`", ErrorCode.EVALUATOR_INVALID_CAST),
                case("`-inf`", ErrorCode.EVALUATOR_INVALID_CAST),
                case("`nan`", ErrorCode.EVALUATOR_INVALID_CAST)
            ).types(
                listOf(ExprValueType.INT, ExprValueType.DECIMAL, ExprValueType.FLOAT, ExprValueType.STRING, ExprValueType.SYMBOL, ExprValueType.BOOL)
                    .map { it.typeAliases() }
                    .fold(allTypeNames) { allTypes, type -> allTypes - type }
            )
        ).flatten()

        private val defaultTimezoneOffset = ZoneOffset.UTC

        private fun createZoneOffset(hours: Int = 0, minutes: Int = 0) = ZoneOffset.ofHoursMinutes(hours, minutes)

        private val commonDateTimeTests = listOf(
            listOf(
                case("DATE '2007-10-10'", "$DATE_ANNOTATION::2007-10-10", CastQuality.LOSSLESS)
            ).types(ExprValueType.DATE.typeAliases()),
            listOf(
                case("DATE '2007-10-10'", "'2007-10-10'", CastQuality.LOSSLESS)
            ).types(ExprValueType.SYMBOL.typeAliases()),
            listOf(
                case("DATE '2007-10-10'", "\"2007-10-10\"", CastQuality.LOSSLESS)
            ).types(listOf("string", "varchar")),
            listOf(
                // CAST(<TIME> AS <variants of TIME type>)
                case("TIME '23:12:12.1267'", "TIME", "$TIME_ANNOTATION::{hour:23, minute:12, second:12.1267, timezone_hour:null.int, timezone_minute:null.int}", CastQuality.LOSSLESS),
                case("TIME '23:12:12.1267-05:30'", "TIME WITH TIME ZONE", "$TIME_ANNOTATION::{hour:23, minute:12, second:12.1267, timezone_hour:0, timezone_minute:0}", CastQuality.LOSSLESS),
                case("TIME '23:12:12.1267+05:30'", "TIME (3)", "$TIME_ANNOTATION::{hour:23, minute:12, second:12.127, timezone_hour:null.int, timezone_minute:null.int}", CastQuality.LOSSY),
                case("TIME '23:12:12.1267-05:30'", "TIME (3) WITH TIME ZONE", "$TIME_ANNOTATION::{hour:23, minute:12, second:12.127, timezone_hour:0, timezone_minute:0}", CastQuality.LOSSY),
                case("TIME (3) '23:12:12.1267'", "TIME", "$TIME_ANNOTATION::{hour:23, minute:12, second:12.127, timezone_hour:null.int, timezone_minute:null.int}", CastQuality.LOSSLESS),
                case("TIME (3) '23:12:12.1267-05:30'", "TIME", "$TIME_ANNOTATION::{hour:23, minute:12, second:12.127, timezone_hour:null.int, timezone_minute:null.int}", CastQuality.LOSSLESS),
                case("TIME (3) '23:12:12.1267+05:30'", "TIME WITH TIME ZONE", "$TIME_ANNOTATION::{hour:23, minute:12, second:12.127, timezone_hour:0, timezone_minute:0}", CastQuality.LOSSLESS),
                case("TIME (3) '23:12:12.1267-05:30'", "TIME (9)", "$TIME_ANNOTATION::{hour:23, minute:12, second:12.127000000, timezone_hour:null.int, timezone_minute:null.int}", CastQuality.LOSSLESS),
                case("TIME WITH TIME ZONE '23:12:12.1267'", "TIME", "$TIME_ANNOTATION::{hour:23, minute:12, second:12.1267, timezone_hour:null.int, timezone_minute:null.int}", CastQuality.LOSSLESS),
                case("TIME WITH TIME ZONE '23:12:12.1267-05:30'", "TIME WITH TIME ZONE", "$TIME_ANNOTATION::{hour:23, minute:12, second:12.1267, timezone_hour:-5, timezone_minute:-30}", CastQuality.LOSSLESS),
                case("TIME WITH TIME ZONE '23:12:12.1267+05:30'", "TIME (3) WITH TIME ZONE", "$TIME_ANNOTATION::{hour:23, minute:12, second:12.127, timezone_hour:5, timezone_minute:30}", CastQuality.LOSSY),
                case("TIME WITH TIME ZONE '23:12:12.1267-05:30'", "TIME", "$TIME_ANNOTATION::{hour:23, minute:12, second:12.1267, timezone_hour:null.int, timezone_minute:null.int}", CastQuality.LOSSY),
                case("TIME (3) WITH TIME ZONE '23:12:12.1267'", "TIME", "$TIME_ANNOTATION::{hour:23, minute:12, second:12.127, timezone_hour:null.int, timezone_minute:null.int}", CastQuality.LOSSLESS),
                case("TIME (3) WITH TIME ZONE '23:12:12.1267-05:30'", "TIME WITH TIME ZONE", "$TIME_ANNOTATION::{hour:23, minute:12, second:12.127, timezone_hour:-5, timezone_minute:-30}", CastQuality.LOSSLESS),
                case("TIME (3) WITH TIME ZONE '23:12:12.1267+05:30'", "TIME (5)", "$TIME_ANNOTATION::{hour:23, minute:12, second:12.12700, timezone_hour:null.int, timezone_minute:null.int}", CastQuality.LOSSY),
                case("TIME (3) WITH TIME ZONE '23:12:12.1267-05:30'", "TIME (5) WITH TIME ZONE", "$TIME_ANNOTATION::{hour:23, minute:12, second:12.12700, timezone_hour:-5, timezone_minute:-30}", CastQuality.LOSSLESS),
                // CAST(<TIMESTAMP> AS <variants of TIME type>)
                case("`2007-02-23T12:14:33.079Z`", "TIME", "$TIME_ANNOTATION::{hour:12, minute:14, second:33.079, timezone_hour:null.int, timezone_minute:null.int}", CastQuality.LOSSY),
                case("`2007-02-23T12:14:33.079-08:00`", "TIME", "$TIME_ANNOTATION::{hour:12, minute:14, second:33.079, timezone_hour:null.int, timezone_minute:null.int}", CastQuality.LOSSY),
                case("`2007-02-23T12:14:33.079Z`", "TIME WITH TIME ZONE", "$TIME_ANNOTATION::{hour:12, minute:14, second:33.079, timezone_hour:0, timezone_minute:0}", CastQuality.LOSSY),
                case("`2007-02-23T12:14:33.079-08:00`", "TIME (1)", "$TIME_ANNOTATION::{hour:12, minute:14, second:33.1, timezone_hour:null.int, timezone_minute:null.int}", CastQuality.LOSSY),
                case("`2007-02-23T12:14:33.079-08:00`", "TIME (2) WITH TIME ZONE", "$TIME_ANNOTATION::{hour:12, minute:14, second:33.08, timezone_hour:-8, timezone_minute:0}", CastQuality.LOSSY),
                // CAST(<text> AS <variants of TIME type>)
                case("'23:12:12.1267'", "TIME", "$TIME_ANNOTATION::{hour:23, minute:12, second:12.1267, timezone_hour:null.int, timezone_minute:null.int}", CastQuality.LOSSLESS),
                case("'23:12:12.1267'", "TIME (2)", "$TIME_ANNOTATION::{hour:23, minute:12, second:12.13, timezone_hour:null.int, timezone_minute:null.int}", CastQuality.LOSSY),
                case("'23:12:12.1267'", "TIME WITH TIME ZONE", "$TIME_ANNOTATION::{hour:23, minute:12, second:12.1267, timezone_hour:0, timezone_minute:0}", CastQuality.LOSSY),
                case("'23:12:12.1267'", "TIME (2) WITH TIME ZONE", "$TIME_ANNOTATION::{hour:23, minute:12, second:12.13, timezone_hour:0, timezone_minute:0}", CastQuality.LOSSY),
                case("""`"23:12:12.1267"`""", "TIME", "$TIME_ANNOTATION::{hour:23, minute:12, second:12.1267, timezone_hour:null.int, timezone_minute:null.int}", CastQuality.LOSSLESS),
                case("""`"23:12:12.1267"`""", "TIME (2)", "$TIME_ANNOTATION::{hour:23, minute:12, second:12.13, timezone_hour:null.int, timezone_minute:null.int}", CastQuality.LOSSY),
                case("""`"23:12:12.1267"`""", "TIME WITH TIME ZONE", "$TIME_ANNOTATION::{hour:23, minute:12, second:12.1267, timezone_hour:0, timezone_minute:0}", CastQuality.LOSSY),
                case("""`'23:12:12.1267'`""", "TIME (2) WITH TIME ZONE", "$TIME_ANNOTATION::{hour:23, minute:12, second:12.13, timezone_hour:0, timezone_minute:0}", CastQuality.LOSSY),
                case("""`'23:12:12.1267'`""", "TIME", "$TIME_ANNOTATION::{hour:23, minute:12, second:12.1267, timezone_hour:null.int, timezone_minute:null.int}", CastQuality.LOSSLESS),
                case("""`'23:12:12.1267'`""", "TIME (2)", "$TIME_ANNOTATION::{hour:23, minute:12, second:12.13, timezone_hour:null.int, timezone_minute:null.int}", CastQuality.LOSSY),
                case("""`'23:12:12.1267'`""", "TIME WITH TIME ZONE", "$TIME_ANNOTATION::{hour:23, minute:12, second:12.1267, timezone_hour:0, timezone_minute:0}", CastQuality.LOSSY),
                case("""`'23:12:12.1267'`""", "TIME (2) WITH TIME ZONE", "$TIME_ANNOTATION::{hour:23, minute:12, second:12.13, timezone_hour:0, timezone_minute:0}", CastQuality.LOSSY),
            ),
            // Error cases for TIME
            listOf(
                // Cannot cast timestamp with undefined timezone to "TIME WITH TIME ZONE"
                case("`2007-02-23T`", "TIME WITH TIME ZONE", ErrorCode.EVALUATOR_CAST_FAILED),
                case("`2007-02-23T12:14:33.079-00:00`", "TIME WITH TIME ZONE", ErrorCode.EVALUATOR_CAST_FAILED),
                // Invalid format for time text.
                case("'23:12:2.1267'", "TIME", ErrorCode.EVALUATOR_CAST_FAILED),
                case("'2:12:2.1267'", "TIME (2)", ErrorCode.EVALUATOR_CAST_FAILED),
                case("'25:12:2.1267'", "TIME WITH TIME ZONE", ErrorCode.EVALUATOR_CAST_FAILED),
                case("'24:60:2.1267'", "TIME (2) WITH TIME ZONE", ErrorCode.EVALUATOR_CAST_FAILED),
                case("""`"12:60:12.1267"`""", "TIME", ErrorCode.EVALUATOR_CAST_FAILED),
                case("""`"23:1:12.1267"`""", "TIME (2)", ErrorCode.EVALUATOR_CAST_FAILED),
                case("""`"30:12:12.1267"`""", "TIME WITH TIME ZONE", ErrorCode.EVALUATOR_CAST_FAILED),
                case("""`'23:12:60.1267'`""", "TIME (2) WITH TIME ZONE", ErrorCode.EVALUATOR_CAST_FAILED),
                case("""`'23:12:1.1267'`""", "TIME", ErrorCode.EVALUATOR_CAST_FAILED),
                case("""`'2:12:12.1267'`""", "TIME (2)", ErrorCode.EVALUATOR_CAST_FAILED),
                case("""`'23:1:12.1267'`""", "TIME WITH TIME ZONE", ErrorCode.EVALUATOR_CAST_FAILED),
                case("""`'-23:41:12.1267'`""", "TIME (2) WITH TIME ZONE", ErrorCode.EVALUATOR_CAST_FAILED)
            ),
            // CAST <TIME> AS SYMBOL
            listOf(
                case("TIME '23:12:12.1267'", "'23:12:12.1267'", CastQuality.LOSSLESS),
                case("TIME '23:12:12.1267-05:30'", "'23:12:12.1267'", CastQuality.LOSSLESS),
                case("TIME '23:12:12.1267+05:30'", "'23:12:12.1267'", CastQuality.LOSSLESS),
                case("TIME (3) '23:12:12.1267'", "'23:12:12.127'", CastQuality.LOSSLESS),
                case("TIME (3) '23:12:12.1267-05:30'", "'23:12:12.127'", CastQuality.LOSSLESS),
                case("TIME (3) '23:12:12.1267+05:30'", "'23:12:12.127'", CastQuality.LOSSLESS),
                case("TIME WITH TIME ZONE '23:12:12.1267'", "'23:12:12.1267${defaultTimezoneOffset.getOffsetHHmm()}'", CastQuality.LOSSLESS),
                case("TIME WITH TIME ZONE '23:12:12.1267-05:30'", "'23:12:12.1267-05:30'", CastQuality.LOSSLESS),
                case("TIME WITH TIME ZONE '23:12:12.1267+05:30'", "'23:12:12.1267+05:30'", CastQuality.LOSSLESS),
                case("TIME (3) WITH TIME ZONE '23:12:12.1267'", "'23:12:12.127${defaultTimezoneOffset.getOffsetHHmm()}'", CastQuality.LOSSLESS),
                case("TIME (3) WITH TIME ZONE '23:12:12.1267-05:30'", "'23:12:12.127-05:30'", CastQuality.LOSSLESS),
                case("TIME (3) WITH TIME ZONE '23:12:12.1267+05:30'", "'23:12:12.127+05:30'", CastQuality.LOSSLESS)
            ).types(ExprValueType.SYMBOL.typeAliases()),
            // CAST <TIME> AS STRING
            listOf(
                case("TIME '23:12:12.1267'", "\"23:12:12.1267\"", CastQuality.LOSSLESS),
                case("TIME '23:12:12.1267-05:30'", "\"23:12:12.1267\"", CastQuality.LOSSLESS),
                case("TIME '23:12:12.1267+05:30'", "\"23:12:12.1267\"", CastQuality.LOSSLESS),
                case("TIME (3) '23:12:12.1267'", "\"23:12:12.127\"", CastQuality.LOSSLESS),
                case("TIME (3) '23:12:12.1267-05:30'", "\"23:12:12.127\"", CastQuality.LOSSLESS),
                case("TIME (3) '23:12:12.1267+05:30'", "\"23:12:12.127\"", CastQuality.LOSSLESS),
                case("TIME WITH TIME ZONE '23:12:12.1267'", "\"23:12:12.1267${defaultTimezoneOffset.getOffsetHHmm()}\"", CastQuality.LOSSLESS),
                case("TIME WITH TIME ZONE '23:12:12.1267-05:30'", "\"23:12:12.1267-05:30\"", CastQuality.LOSSLESS),
                case("TIME WITH TIME ZONE '23:12:12.1267+05:30'", "\"23:12:12.1267+05:30\"", CastQuality.LOSSLESS),
                case("TIME (3) WITH TIME ZONE '23:12:12.1267'", "\"23:12:12.127${defaultTimezoneOffset.getOffsetHHmm()}\"", CastQuality.LOSSLESS),
                case("TIME (3) WITH TIME ZONE '23:12:12.1267-05:30'", "\"23:12:12.127-05:30\"", CastQuality.LOSSLESS),
                case("TIME (3) WITH TIME ZONE '23:12:12.1267+05:30'", "\"23:12:12.127+05:30\"", CastQuality.LOSSLESS)
            ).types(listOf("string", "varchar"))
        ).flatten() +
            listOf(ExprValueType.MISSING, ExprValueType.NULL, ExprValueType.BOOL, ExprValueType.INT, ExprValueType.FLOAT, ExprValueType.DECIMAL, ExprValueType.TIMESTAMP, ExprValueType.CLOB, ExprValueType.BLOB, ExprValueType.LIST, ExprValueType.SEXP, ExprValueType.STRUCT, ExprValueType.BAG)
                .map {
                    listOf(case("DATE '2007-10-10'", ErrorCode.EVALUATOR_INVALID_CAST)).types(it.typeAliases())
                }.flatten()

        private val typingModes: Map<String, (CompileOptions.Builder) -> Unit> = mapOf(
            "LEGACY_TYPING_MODE" to { cob -> cob.legacyTypingMode() },
            "PERMISSIVE_TYPING_MODE" to { cob -> cob.permissiveTypingMode() }
        )

        val castBehaviors: Map<String, (CompileOptions.Builder) -> Unit> = mapOf(
            "LEGACY_CAST" to { cob -> cob.legacyCastBehavior() },
            "HONOR_PARAM_CAST" to { cob -> cob.honorTypedOpParameters() }
        )

        private val legacyCastTestCases = (commonTestCases + deviatingLegacyTestCases + infinityOrNanTestCases)
        private val honorParamCastTestCases = (commonTestCases + deviatingParamsTestCases + infinityOrNanTestCases)

        fun List<CastCase>.toPermissive(): List<CastCase> = map { case ->
            when {
                // Note that we do not convert cases where the error is semantic (i.e. static)
                case.expectedErrorCode != null && case.expectedErrorCode.category != ErrorCategory.SEMANTIC -> {
                    // rewrite error code cases to `MISSING` for permissive mode
                    case.copy(expected = "$MISSING_ANNOTATION::null", expectedErrorCode = null) {
                        assertEquals(ExprValueType.MISSING, it.type)
                    }
                }
                else -> case
            }
        }

        private val castPermissiveConfiguredTestCases = (
            legacyCastTestCases.toPermissive().map { case ->
                ConfiguredCastCase(case, "LEGACY_CAST, PERMISSIVE_TYPING_MODE") {
                    legacyCastBehavior()
                    permissiveTypingMode()
                }
            } + honorParamCastTestCases.toPermissive().map { case ->
                ConfiguredCastCase(case, "HONOR_PARAM_CAST, PERMISSIVE_TYPING_MODE") {
                    honorTypedOpParameters()
                    permissiveTypingMode()
                }
            }
            )

        private val castLegacyConfiguredTestCases = (
            legacyCastTestCases.map { case ->
                ConfiguredCastCase(case, "LEGACY_CAST, LEGACY_ERROR_MODE") {
                    legacyCastBehavior()
                    legacyTypingMode()
                }
            } + honorParamCastTestCases.map { case ->
                ConfiguredCastCase(case, "HONOR_PARAM_CAST, LEGACY_ERROR_MODE") {
                    honorTypedOpParameters()
                    legacyTypingMode()
                }
            }
            )

        private val castDefaultTimezoneOffsetConfiguration =
            // Configuring default timezone offset through CompileOptions
            listOf(
                // CAST(<TIME> AS <TIME WITH TIME ZONE>)
                Pair(case("TIME '23:12:12.1267'", "TIME WITH TIME ZONE", "$TIME_ANNOTATION::{hour:23, minute:12, second:12.1267, timezone_hour:0, timezone_minute:0}", CastQuality.LOSSLESS), createZoneOffset()),
                Pair(case("TIME '23:12:12.1267'", "TIME WITH TIME ZONE", "$TIME_ANNOTATION::{hour:23, minute:12, second:12.1267, timezone_hour:11, timezone_minute:0}", CastQuality.LOSSLESS), createZoneOffset(11)),
                Pair(case("TIME '23:12:12.1267-05:30'", "TIME WITH TIME ZONE", "$TIME_ANNOTATION::{hour:23, minute:12, second:12.1267, timezone_hour:1, timezone_minute:0}", CastQuality.LOSSLESS), createZoneOffset(1)),
                Pair(case("TIME '23:12:12.1267-05:30'", "TIME (2) WITH TIME ZONE", "$TIME_ANNOTATION::{hour:23, minute:12, second:12.13, timezone_hour:-5, timezone_minute:-30}", CastQuality.LOSSY), createZoneOffset(-5, -30)),
                // CAST(<TIMESTAMP> AS <TIME WITH TIME ZONE>)
                Pair(case("`2007-02-23T12:14:33.079Z`", "TIME WITH TIME ZONE", "$TIME_ANNOTATION::{hour:12, minute:14, second:33.079, timezone_hour:0, timezone_minute:0}", CastQuality.LOSSY), createZoneOffset()),
                Pair(case("`2007-02-23T12:14:33.079Z`", "TIME WITH TIME ZONE", "$TIME_ANNOTATION::{hour:12, minute:14, second:33.079, timezone_hour:0, timezone_minute:0}", CastQuality.LOSSY), createZoneOffset(11)),
                Pair(case("`2007-02-23T12:14:33.079-05:30`", "TIME WITH TIME ZONE", "$TIME_ANNOTATION::{hour:12, minute:14, second:33.079, timezone_hour:-5, timezone_minute:-30}", CastQuality.LOSSY), createZoneOffset(1)),
                Pair(case("`2007-02-23T12:14:33.079Z`", "TIME (2) WITH TIME ZONE", "$TIME_ANNOTATION::{hour:12, minute:14, second:33.08, timezone_hour:0, timezone_minute:0}", CastQuality.LOSSY), createZoneOffset(-5, -30)),
                // CAST(<text> AS <TIME WITH TIME ZONE>)
                Pair(case("'23:12:12.1267'", "TIME WITH TIME ZONE", "$TIME_ANNOTATION::{hour:23, minute:12, second:12.1267, timezone_hour:0, timezone_minute:0}", CastQuality.LOSSY), createZoneOffset()),
                Pair(case("'23:12:12.1267'", "TIME WITH TIME ZONE", "$TIME_ANNOTATION::{hour:23, minute:12, second:12.1267, timezone_hour:11, timezone_minute:0}", CastQuality.LOSSY), createZoneOffset(11)),
                Pair(case("'23:12:12.1267'", "TIME (2) WITH TIME ZONE", "$TIME_ANNOTATION::{hour:23, minute:12, second:12.13, timezone_hour:-5, timezone_minute:-30}", CastQuality.LOSSY), createZoneOffset(-5, -30)),
                Pair(case("""`'23:12:12.1267'`""", "TIME WITH TIME ZONE", "$TIME_ANNOTATION::{hour:23, minute:12, second:12.1267, timezone_hour:0, timezone_minute:0}", CastQuality.LOSSY), createZoneOffset()),
                Pair(case("""`'23:12:12.1267'`""", "TIME WITH TIME ZONE", "$TIME_ANNOTATION::{hour:23, minute:12, second:12.1267, timezone_hour:11, timezone_minute:0}", CastQuality.LOSSY), createZoneOffset(11)),
                Pair(case("""`'23:12:12.1267'`""", "TIME (2) WITH TIME ZONE", "$TIME_ANNOTATION::{hour:23, minute:12, second:12.13, timezone_hour:-5, timezone_minute:-30}", CastQuality.LOSSY), createZoneOffset(-5, -30)),
                Pair(case("""`"23:12:12.1267"`""", "TIME WITH TIME ZONE", "$TIME_ANNOTATION::{hour:23, minute:12, second:12.1267, timezone_hour:0, timezone_minute:0}", CastQuality.LOSSY), createZoneOffset()),
                Pair(case("""`"23:12:12.1267"`""", "TIME WITH TIME ZONE", "$TIME_ANNOTATION::{hour:23, minute:12, second:12.1267, timezone_hour:11, timezone_minute:0}", CastQuality.LOSSY), createZoneOffset(11)),
                Pair(case("""`"23:12:12.1267"`""", "TIME (2) WITH TIME ZONE", "$TIME_ANNOTATION::{hour:23, minute:12, second:12.13, timezone_hour:-5, timezone_minute:-30}", CastQuality.LOSSY), createZoneOffset(-5, -30))
            )

        private val castConfiguredTestCases = castPermissiveConfiguredTestCases + castLegacyConfiguredTestCases

        private val castToAnyConfiguredTestCases =
            castConfiguredTestCases.filter { case ->
                // ignore the static failure cases for ANY casting
                case.castCase.expectedErrorCode?.category != ErrorCategory.SEMANTIC
            }.map { case ->
                // translate all of our CAST cases into the identity cast to ANY
                val castCase = case.castCase
                val identityValue = eval(castCase.source)
                val newCastCase = castCase.copy(
                    type = "ANY",
                    expected = identityValue.toIonValue(ion).toString(),
                    expectedErrorCode = null
                ) {
                    assertEquals(identityValue.type, it.type)
                    assertEquals(0, DEFAULT_COMPARATOR.compare(identityValue, it))
                }

                case.copy(
                    castCase = newCastCase
                )
            }.distinctBy { case ->
                // dedupe by source and compilation option function
                Pair(case.castCase.source, case.compileOptionBlock)
            }

        private val canCastAndIsToAnyConfiguredTestCases = castToAnyConfiguredTestCases.map { case ->
            val newCastCase = when (case.castCase.expectedErrorCode) {
                null -> case.castCase.toCanCast()
                // error cases for ANY cast are still error cases
                else -> case.castCase.copy(
                    funcName = "CAN_CAST"
                )
            }
            case.copy(
                castCase = newCastCase
            )
        }.flatMap { case ->
            // IS/CAN_CAST behave identically for ANY
            listOf(
                case,
                case.copy(
                    castCase = case.castCase.copy(funcName = "IS")
                )
            )
        }

        private val canCastConfiguredTestCases = (
            legacyCastTestCases.flatMap { case ->
                typingModes.map { (typingModeName, typingModeConfig) ->
                    ConfiguredCastCase(case.toCanCast(), "LEGACY_CAST, $typingModeName") {
                        legacyCastBehavior()
                        typingModeConfig(this)
                    }
                }
            } + honorParamCastTestCases.flatMap { case ->
                typingModes.map { (typingModeName, typingModeConfig) ->
                    ConfiguredCastCase(case.toCanCast(), "HONOR_PARAM_CAST, $typingModeName") {
                        honorTypedOpParameters()
                        typingModeConfig(this)
                    }
                }
            }
            )

        private val canLosslessCastConfiguredTestCases = (
            legacyCastTestCases.flatMap { case ->
                typingModes.map { (typingModeName, typingModeConfig) ->
                    ConfiguredCastCase(case.toCanLosslessCast(), "LEGACY_CAST, $typingModeName") {
                        legacyCastBehavior()
                        typingModeConfig(this)
                    }
                }
            } + honorParamCastTestCases.flatMap { case ->
                typingModes.map { (typingModeName, typingModeConfig) ->
                    ConfiguredCastCase(case.toCanLosslessCast(), "HONOR_PARAM_CAST, $typingModeName") {
                        honorTypedOpParameters()
                        typingModeConfig(this)
                    }
                }
            }
            )

        internal val allConfiguredTestCases =
            castConfiguredTestCases +
                castToAnyConfiguredTestCases +
                canCastAndIsToAnyConfiguredTestCases +
                canCastConfiguredTestCases +
                canLosslessCastConfiguredTestCases

        private val configuredDateTimeTestCases = commonDateTimeTests.map { case ->
            ConfiguredCastCase(case, "LEGACY_ERROR_MODE") {
                legacyTypingMode()
            }
        } + commonDateTimeTests.map { case ->
            ConfiguredCastCase(case, "PERMISSIVE_TYPING_MODE") {
                permissiveTypingMode()
            }
        } + castDefaultTimezoneOffsetConfiguration.map { (case, configuredTimezoneOffset) ->
            ConfiguredCastCase(case, "Configuring default timezone offset") {
                defaultTimezoneOffset(configuredTimezoneOffset)
            }
        }

        private val canCastConfiguredDateTimeTestCases = commonDateTimeTests.map { case ->
            ConfiguredCastCase(case.toCanCast(), "LEGACY_ERROR_MODE") {
                legacyTypingMode()
            }
        } + commonDateTimeTests.map { case ->
            ConfiguredCastCase(case.toCanCast(), "PERMISSIVE_TYPING_MODE") {
                permissiveTypingMode()
            }
        } + castDefaultTimezoneOffsetConfiguration.map { (case, configuredTimezoneOffset) ->
            ConfiguredCastCase(case.toCanCast(), "Configuring default timezone offset") {
                defaultTimezoneOffset(configuredTimezoneOffset)
            }
        }

        private val canLosslessCastConfiguredDateTimeTestCases = commonDateTimeTests.map { case ->
            ConfiguredCastCase(case.toCanLosslessCast(), "LEGACY_ERROR_MODE") {
                legacyTypingMode()
            }
        } + commonDateTimeTests.map { case ->
            ConfiguredCastCase(case.toCanLosslessCast(), "PERMISSIVE_TYPING_MODE") {
                permissiveTypingMode()
            }
        } + castDefaultTimezoneOffsetConfiguration.map { (case, configuredTimezoneOffset) ->
            ConfiguredCastCase(case.toCanLosslessCast(), "Configuring default timezone offset") {
                defaultTimezoneOffset(configuredTimezoneOffset)
            }
        }

        internal val allConfiguredDateTimeTestCases =
            configuredDateTimeTestCases +
                canCastConfiguredDateTimeTestCases +
                canLosslessCastConfiguredDateTimeTestCases
    }
}<|MERGE_RESOLUTION|>--- conflicted
+++ resolved
@@ -61,11 +61,7 @@
     ExprValueType.SEXP -> listOf("sexp")
     ExprValueType.STRUCT -> listOf("struct", "tuple")
     ExprValueType.BAG -> listOf("bag")
-<<<<<<< HEAD
-    ExprValueType.GRAPH -> emptyList() // listOf("graph")  // TODO: This seems to break tests
-=======
     ExprValueType.GRAPH -> emptyList() // TODO?: Concrete syntax for graph types?
->>>>>>> 3c70a8cc
 }
 
 abstract class CastTestBase : EvaluatorTestBase() {
