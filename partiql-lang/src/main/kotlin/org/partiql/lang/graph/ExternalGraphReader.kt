--- conflicted
+++ resolved
@@ -16,16 +16,12 @@
 import java.io.File
 
 class GraphValidationException(message: String) : RuntimeException(message)
-<<<<<<< HEAD
 class GraphReadException(message: String) : RuntimeException(message)
 
 internal typealias EdgeTriple<E> = Triple<SimpleGraph.Node, E, SimpleGraph.Node>
 
-=======
-
 /** A validator for external graphs represented in Ion in accordance with the graph.isl schema.
  */
->>>>>>> e3c50310
 object ExternalGraphReader {
 
     // Constants for the graph schema and names used inside it.
