--- conflicted
+++ resolved
@@ -781,10 +781,6 @@
         }
     }
 
-<<<<<<< HEAD
-    override fun visitPatternPartLabel(ctx: PartiQLParser.PatternPartLabelContext) =
-        visitSymbolPrimitive(ctx.symbolPrimitive())
-=======
     override fun visitLabelSpecOr(ctx: PartiQLParser.LabelSpecOrContext): PartiqlAst.GraphLabelSpec =
         PartiqlAst.build {
             val lhs = visit(ctx.labelSpec()) as PartiqlAst.GraphLabelSpec
@@ -815,7 +811,6 @@
 
     override fun visitLabelPrimaryParen(ctx: PartiQLParser.LabelPrimaryParenContext) =
         visit(ctx.labelSpec()) as PartiqlAst.GraphLabelSpec
->>>>>>> c5809251
 
     override fun visitPattern(ctx: PartiQLParser.PatternContext) = PartiqlAst.build {
         val restrictor = ctx.restrictor?.let { visitPatternRestrictor(it) }
@@ -850,18 +845,8 @@
         val placeholderDirection = edgeRight()
         val variable = ctx.symbolPrimitive()?.let { visitSymbolPrimitive(it).name }
         val prefilter = ctx.whereClause()?.let { visitWhereClause(it) }
-<<<<<<< HEAD
-        val label = ctx.patternPartLabel()?.let { visitPatternPartLabel(it).name }
-        edge_(
-            direction = placeholderDirection,
-            variable = variable,
-            prefilter = prefilter,
-            label = listOfNotNull(label)
-        )
-=======
         val label = ctx.labelSpec()?.let { visit(it) as PartiqlAst.GraphLabelSpec }
         edge_(direction = placeholderDirection, variable = variable, prefilter = prefilter, label = label)
->>>>>>> c5809251
     }
 
     override fun visitEdgeSpecLeft(ctx: PartiQLParser.EdgeSpecLeftContext) = PartiqlAst.build {
@@ -925,13 +910,8 @@
     override fun visitNode(ctx: PartiQLParser.NodeContext) = PartiqlAst.build {
         val variable = ctx.symbolPrimitive()?.let { visitSymbolPrimitive(it).name }
         val prefilter = ctx.whereClause()?.let { visitWhereClause(it) }
-<<<<<<< HEAD
-        val label = ctx.patternPartLabel()?.let { visitPatternPartLabel(it).name }
-        node_(variable = variable, prefilter = prefilter, label = listOfNotNull(label))
-=======
         val label = ctx.labelSpec()?.let { visit(it) as PartiqlAst.GraphLabelSpec }
         node_(variable = variable, prefilter = prefilter, label = label)
->>>>>>> c5809251
     }
 
     override fun visitPatternRestrictor(ctx: PartiQLParser.PatternRestrictorContext) = PartiqlAst.build {
