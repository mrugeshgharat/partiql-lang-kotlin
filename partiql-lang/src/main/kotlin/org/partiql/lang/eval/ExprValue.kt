--- conflicted
+++ resolved
@@ -178,18 +178,9 @@
             override fun iterator() = values.mapIndexed { i, v -> v.namedValue(newInt(i)) }.iterator()
         }
 
-<<<<<<< HEAD
-        // VG-note: GraphExprValue is not a private class, because I'd like to highlight
-        // hesitation to introduce ExprValue.graphValue() method.
-        // In general, I am yet to figure out why ExprValue.xxxValue() methods are a good idea,
-        // as opposed to exposing the subclasses of ExprValue.
-        class GraphExprValue(val graph: Graph) : BaseExprValue() {
-            override val type = ExprValueType.GRAPH
-=======
         private class GraphExprValue(graph: Graph) : BaseExprValue() {
             override val type = ExprValueType.GRAPH
             override val graphValue: Graph = graph
->>>>>>> 3c70a8cc
         }
 
         // Memoized values for optimization
