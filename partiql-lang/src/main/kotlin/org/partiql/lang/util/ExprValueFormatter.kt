package org.partiql.lang.util

import com.amazon.ion.system.IonSystemBuilder
import com.amazon.ion.system.IonTextWriterBuilder
import org.partiql.lang.eval.ExprValue
import org.partiql.lang.eval.ExprValueType
import org.partiql.lang.eval.dateValue
import org.partiql.lang.eval.name
import org.partiql.lang.eval.timeValue
import org.partiql.lang.eval.toIonValue
import java.math.BigDecimal

private const val MISSING_STRING = "MISSING"
private const val NULL_STRING = "NULL"

interface ExprValueFormatter {
    fun formatTo(value: ExprValue, out: Appendable)
    fun format(value: ExprValue): String {
        val sb = StringBuilder()
        formatTo(value, sb)
        return sb.toString()
    }
}

class ConfigurableExprValueFormatter(private val config: Configuration) : ExprValueFormatter {
    companion object {
        @JvmStatic
        val pretty: ConfigurableExprValueFormatter = ConfigurableExprValueFormatter(Configuration("  ", "\n"))

        @JvmStatic
        val standard: ConfigurableExprValueFormatter = ConfigurableExprValueFormatter(Configuration("", ""))
    }

    data class Configuration(val indentation: String, val containerValueSeparator: String)

    override fun formatTo(value: ExprValue, out: Appendable) {
        PrettyFormatter(out, config).recursivePrettyPrint(value)
    }

    private class PrettyFormatter(val out: Appendable, val config: Configuration) {
        private val ion = IonSystemBuilder.standard().build()

        private var currentIndentation: Int = 0

        fun recursivePrettyPrint(value: ExprValue) {
            when (value.type) {
                ExprValueType.MISSING -> out.append(MISSING_STRING)
                ExprValueType.NULL -> out.append(NULL_STRING)
                ExprValueType.BOOL -> out.append(value.scalar.booleanValue().toString())
                ExprValueType.INT -> out.append(value.scalar.numberValue().toString())
                ExprValueType.DECIMAL -> {
                    val decimalValue = value.scalar.numberValue() as? BigDecimal
                    out.append(decimalValue.toString())
                    // If this is a decimal with scale to be 0, we need to add a decimal point to differentiate it from an integer
                    if (decimalValue != null && decimalValue.scale() == 0) {
                        out.append(".")
                    }
                }
                ExprValueType.STRING -> out.append("'${value.scalar.stringValue()}'")
                ExprValueType.DATE -> out.append("DATE '${value.dateValue()}'")
                ExprValueType.TIME -> {
                    val time = value.timeValue()
                    val prefix = if (time.offsetTime == null) "TIME" else "TIME WITH TIME ZONE"
                    out.append("$prefix '$time'")
                }

                // fallback to an Ion literal for all types that don't have a native PartiQL representation
                ExprValueType.FLOAT, ExprValueType.TIMESTAMP, ExprValueType.SYMBOL,
                ExprValueType.CLOB, ExprValueType.BLOB, ExprValueType.SEXP -> prettyPrintIonLiteral(value)

                ExprValueType.LIST -> prettyPrintContainer(value, "[", "]")
                ExprValueType.BAG -> prettyPrintContainer(value, "<<", ">>")
                ExprValueType.STRUCT -> prettyPrintContainer(value, "{", "}") { v ->
                    val fieldName = v.name!!.scalar.stringValue()
                    out.append("'$fieldName': ")
                    recursivePrettyPrint(v)
                }
                ExprValueType.GRAPH -> {
<<<<<<< HEAD
                    val g = (value as org.partiql.lang.eval.ExprValue.Companion.GraphExprValue).graph
=======
                    val g = value.graphValue
>>>>>>> 3c70a8cc
                    out.append("graph{$g}")
                }
            }
        }

        private fun prettyPrintContainer(
            value: ExprValue,
            openingMarker: String,
            closingMarker: String,
            prettyPrintElement: (ExprValue) -> Unit = { v -> recursivePrettyPrint(v) }
        ) {

            val iterator = value.iterator()

            if (iterator.hasNext()) {
                out.append(openingMarker).append(config.containerValueSeparator)

                currentIndentation += 1

                val firstElement = iterator.next()
                writeIndentation()
                prettyPrintElement(firstElement)

                iterator.forEach { v ->
                    out.append(",")
                    if (config.containerValueSeparator.isEmpty()) {
                        out.append(" ")
                    } else {
                        out.append(config.containerValueSeparator)
                    }

                    writeIndentation()
                    prettyPrintElement(v)
                }

                currentIndentation -= 1

                out.append(config.containerValueSeparator)
                writeIndentation()
                out.append(closingMarker)
            } else {
                // empty container
                out.append(openingMarker).append(closingMarker)
            }
        }

        private fun prettyPrintIonLiteral(value: ExprValue) {
            val ionValue = value.toIonValue(ion)
            out.append("`")

            // We intentionally do *not* want to call [IonWriter.close()] on the [IonWriter] here because
            // that will also call 'out.close()`, which is bad because we probably have more stuff to write!
            ionValue.writeTo(IonTextWriterBuilder.standard().build(out))
            out.append("`")
        }

        private fun writeIndentation() {
            if (config.indentation.isNotEmpty()) {
                IntRange(1, currentIndentation).forEach { _ -> out.append(config.indentation) }
            }
        }
    }
}<|MERGE_RESOLUTION|>--- conflicted
+++ resolved
@@ -76,11 +76,7 @@
                     recursivePrettyPrint(v)
                 }
                 ExprValueType.GRAPH -> {
-<<<<<<< HEAD
-                    val g = (value as org.partiql.lang.eval.ExprValue.Companion.GraphExprValue).graph
-=======
                     val g = value.graphValue
->>>>>>> 3c70a8cc
                     out.append("graph{$g}")
                 }
             }
