--- conflicted
+++ resolved
@@ -15,11 +15,7 @@
 package org.partiql.spi.connector
 
 import org.partiql.spi.BindingPath
-<<<<<<< HEAD
-import org.partiql.types.StaticType
-=======
 import org.partiql.spi.fn.FnExperimental
->>>>>>> 6b17ff2a
 
 /**
  * Aids in retrieving relevant Catalog metadata for the purpose of planning and execution.
@@ -27,22 +23,7 @@
 public interface ConnectorMetadata {
 
     /**
-<<<<<<< HEAD
-     * A reference to this catalog's function signatures.
-     */
-    public val functions: ConnectorFunctions?
-
-    /**
-     * Returns the descriptor of an object. If the handle is unable to produce a [StaticType], implementers should
-     * return null.
-     */
-    public fun getObjectType(session: ConnectorSession, handle: ConnectorObjectHandle): StaticType?
-
-    /**
-     * Given a [BindingPath], returns a [ConnectorObjectHandle] that corresponds to the longest-available requested path.
-=======
      * Given a [BindingPath], returns a [ConnectorHandle] that corresponds to the longest-available requested path.
->>>>>>> 6b17ff2a
      * For example, given an object named "Object" located within Catalog "AWS" and Namespace "a".b"."c", a user could
      * call [getObject] with the [path] of "a"."b"."c"."Object". The returned [ConnectorHandle] will contain
      * the object representation and the matching path: "a"."b"."c"."Object"
