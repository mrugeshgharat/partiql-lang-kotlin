--- conflicted
+++ resolved
@@ -40,8 +40,6 @@
     public fun getBindings(): ConnectorBindings
 
     /**
-<<<<<<< HEAD
-=======
      * Returns a [ConnectorFnProvider] which the engine uses to load function implementations.
      *
      * @return
@@ -50,7 +48,6 @@
     public fun getFunctions(): ConnectorFnProvider
 
     /**
->>>>>>> 6b17ff2a
      * A Plugin leverages a [Factory] to produce a [Connector] which is used for catalog metadata and data access.
      */
     public interface Factory {
