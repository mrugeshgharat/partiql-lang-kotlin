// ktlint-disable filename
@file:Suppress("ClassName")

package org.partiql.spi.fn.builtins

<<<<<<< HEAD
import org.partiql.eval.value.Datum
import org.partiql.spi.fn.FnSignature
import org.partiql.spi.fn.Function
import org.partiql.spi.fn.Parameter
=======
import org.partiql.spi.fn.Fn
import org.partiql.spi.fn.FnParameter
import org.partiql.spi.fn.FnSignature
import org.partiql.spi.value.Datum
>>>>>>> 8e0afffc
import org.partiql.types.PType

internal object Fn_IS_INT64__ANY__BOOL : Function {

    override val signature = FnSignature(
        name = "is_int64",
        returns = PType.bool(),
        parameters = listOf(Parameter("value", PType.dynamic())),
        isNullCall = true,
        isNullable = false,
    )

    override fun invoke(args: Array<Datum>): Datum {
        val arg = args[0]
        return when (arg.type.kind) {
            PType.Kind.TINYINT,
            PType.Kind.SMALLINT,
            PType.Kind.INTEGER,
            PType.Kind.BIGINT -> Datum.bool(true)
            PType.Kind.NUMERIC -> {
                val v = arg.bigInteger
                return try {
                    v.longValueExact()
                    Datum.bool(true)
                } catch (_: ArithmeticException) {
                    Datum.bool(false)
                }
            }
            else -> Datum.bool(false)
        }
    }
}<|MERGE_RESOLUTION|>--- conflicted
+++ resolved
@@ -3,17 +3,10 @@
 
 package org.partiql.spi.fn.builtins
 
-<<<<<<< HEAD
-import org.partiql.eval.value.Datum
 import org.partiql.spi.fn.FnSignature
 import org.partiql.spi.fn.Function
 import org.partiql.spi.fn.Parameter
-=======
-import org.partiql.spi.fn.Fn
-import org.partiql.spi.fn.FnParameter
-import org.partiql.spi.fn.FnSignature
 import org.partiql.spi.value.Datum
->>>>>>> 8e0afffc
 import org.partiql.types.PType
 
 internal object Fn_IS_INT64__ANY__BOOL : Function {
@@ -32,7 +25,8 @@
             PType.Kind.TINYINT,
             PType.Kind.SMALLINT,
             PType.Kind.INTEGER,
-            PType.Kind.BIGINT -> Datum.bool(true)
+            PType.Kind.BIGINT,
+            -> Datum.bool(true)
             PType.Kind.NUMERIC -> {
                 val v = arg.bigInteger
                 return try {
