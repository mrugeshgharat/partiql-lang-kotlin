package org.partiql.eval.internal

import org.partiql.eval.PartiQLEngine
import org.partiql.eval.internal.operator.Operator
import org.partiql.eval.internal.operator.rel.RelDistinct
import org.partiql.eval.internal.operator.rel.RelExclude
import org.partiql.eval.internal.operator.rel.RelFilter
import org.partiql.eval.internal.operator.rel.RelJoinInner
import org.partiql.eval.internal.operator.rel.RelJoinLeft
import org.partiql.eval.internal.operator.rel.RelJoinOuterFull
import org.partiql.eval.internal.operator.rel.RelJoinRight
import org.partiql.eval.internal.operator.rel.RelProject
import org.partiql.eval.internal.operator.rel.RelScan
import org.partiql.eval.internal.operator.rel.RelScanIndexed
import org.partiql.eval.internal.operator.rel.RelScanIndexedPermissive
import org.partiql.eval.internal.operator.rel.RelScanPermissive
import org.partiql.eval.internal.operator.rex.ExprCallDynamic
import org.partiql.eval.internal.operator.rex.ExprCallStatic
import org.partiql.eval.internal.operator.rex.ExprCase
import org.partiql.eval.internal.operator.rex.ExprCast
import org.partiql.eval.internal.operator.rex.ExprCollection
import org.partiql.eval.internal.operator.rex.ExprLiteral
import org.partiql.eval.internal.operator.rex.ExprPathIndex
import org.partiql.eval.internal.operator.rex.ExprPathKey
import org.partiql.eval.internal.operator.rex.ExprPathSymbol
import org.partiql.eval.internal.operator.rex.ExprPermissive
import org.partiql.eval.internal.operator.rex.ExprPivot
import org.partiql.eval.internal.operator.rex.ExprPivotPermissive
import org.partiql.eval.internal.operator.rex.ExprSelect
import org.partiql.eval.internal.operator.rex.ExprStruct
import org.partiql.eval.internal.operator.rex.ExprTupleUnion
import org.partiql.eval.internal.operator.rex.ExprVar
import org.partiql.plan.Catalog
import org.partiql.plan.PartiQLPlan
import org.partiql.plan.PlanNode
import org.partiql.plan.Ref
import org.partiql.plan.Rel
import org.partiql.plan.Rex
import org.partiql.plan.Statement
import org.partiql.plan.debug.PlanPrinter
import org.partiql.plan.visitor.PlanBaseVisitor
import org.partiql.spi.fn.FnExperimental
import org.partiql.value.PartiQLValueExperimental
import org.partiql.value.PartiQLValueType
import java.lang.IllegalStateException

internal class Compiler(
    private val plan: PartiQLPlan,
    private val session: PartiQLEngine.Session
) : PlanBaseVisitor<Operator, Symbols>() {

    fun compile(): Operator.Expr {
        // 1. Validate all references
        val symbols = Symbols.build(plan, session)
        // 2. Compile with built symbols
        return visitPartiQLPlan(plan, symbols)
    }

    override fun defaultReturn(node: PlanNode, ctx: Symbols): Operator {
        TODO("Not yet implemented")
    }

    override fun visitRexOpErr(node: Rex.Op.Err, ctx: Symbols): Operator {
        val message = buildString {
            this.appendLine(node.message)
            PlanPrinter.append(this, plan)
        }
        throw IllegalStateException(message)
    }

    override fun visitRelOpErr(node: Rel.Op.Err, ctx: Symbols): Operator {
        throw IllegalStateException(node.message)
    }

    // TODO: Re-look at
    override fun visitPartiQLPlan(node: PartiQLPlan, ctx: Symbols): Operator.Expr {
        return visitStatement(node.statement, ctx) as Operator.Expr
    }

    // TODO: Re-look at
    override fun visitStatementQuery(node: Statement.Query, ctx: Symbols): Operator.Expr {
        return visitRex(node.root, ctx).modeHandled()
    }

    // REX

    override fun visitRex(node: Rex, ctx: Symbols): Operator.Expr {
        return super.visitRexOp(node.op, ctx) as Operator.Expr
    }

    override fun visitRexOpCollection(node: Rex.Op.Collection, ctx: Symbols): Operator {
        val values = node.values.map { visitRex(it, ctx).modeHandled() }
        return ExprCollection(values)
    }
    override fun visitRexOpStruct(node: Rex.Op.Struct, ctx: Symbols): Operator {
        val fields = node.fields.map {
            val value = visitRex(it.v, ctx).modeHandled()
            ExprStruct.Field(visitRex(it.k, ctx), value)
        }
        return ExprStruct(fields)
    }

    override fun visitRexOpSelect(node: Rex.Op.Select, ctx: Symbols): Operator {
        val rel = visitRel(node.rel, ctx)
        val constructor = visitRex(node.constructor, ctx).modeHandled()
        return ExprSelect(rel, constructor)
    }

    override fun visitRexOpPivot(node: Rex.Op.Pivot, ctx: Symbols): Operator {
        val rel = visitRel(node.rel, ctx)
        val key = visitRex(node.key, ctx)
        val value = visitRex(node.value, ctx)
        return when (session.mode) {
            PartiQLEngine.Mode.PERMISSIVE -> ExprPivotPermissive(rel, key, value)
            PartiQLEngine.Mode.STRICT -> ExprPivot(rel, key, value)
        }
    }
    override fun visitRexOpVar(node: Rex.Op.Var, ctx: Symbols): Operator {
        return ExprVar(node.ref)
    }

    override fun visitRexOpGlobal(node: Rex.Op.Global, ctx: Symbols): Operator = ctx.getGlobal(node.ref)

    override fun visitRexOpPathKey(node: Rex.Op.Path.Key, ctx: Symbols): Operator {
        val root = visitRex(node.root, ctx)
        val key = visitRex(node.key, ctx)
        return ExprPathKey(root, key)
    }

    override fun visitRexOpPathSymbol(node: Rex.Op.Path.Symbol, ctx: Symbols): Operator {
        val root = visitRex(node.root, ctx)
        val symbol = node.key
        return ExprPathSymbol(root, symbol)
    }

    override fun visitRexOpPathIndex(node: Rex.Op.Path.Index, ctx: Symbols): Operator {
        val root = visitRex(node.root, ctx)
        val index = visitRex(node.key, ctx)
        return ExprPathIndex(root, index)
    }

    @OptIn(FnExperimental::class, PartiQLValueExperimental::class)
    override fun visitRexOpCallStatic(node: Rex.Op.Call.Static, ctx: Symbols): Operator {
        val fn = ctx.getFn(node.fn)
        val args = node.args.map { visitRex(it, ctx) }.toTypedArray()
        val fnTakesInMissing = fn.signature.parameters.any {
            it.type == PartiQLValueType.MISSING || it.type == PartiQLValueType.ANY
        }
        return when (fnTakesInMissing) {
            true -> ExprCallStatic(fn, args.map { it.modeHandled() }.toTypedArray())
            false -> ExprCallStatic(fn, args)
        }
    }

    @OptIn(FnExperimental::class, PartiQLValueExperimental::class)
    override fun visitRexOpCallDynamic(node: Rex.Op.Call.Dynamic, ctx: Symbols): Operator {
        val args = node.args.map { visitRex(it, ctx).modeHandled() }.toTypedArray()
        val candidates = node.candidates.map { candidate ->
            val fn = ctx.getFn(candidate.fn)
            val types = fn.signature.parameters.map { it.type }.toTypedArray()
            val coercions = candidate.coercions.toTypedArray()
            ExprCallDynamic.Candidate(fn, types, coercions)
        }
        return ExprCallDynamic(candidates, args)
    }

    override fun visitRexOpCast(node: Rex.Op.Cast, ctx: Symbols): Operator {
        return ExprCast(visitRex(node.arg, ctx), node.cast)
    }

    // REL
    override fun visitRel(node: Rel, ctx: Symbols): Operator.Relation {
        return super.visitRelOp(node.op, ctx) as Operator.Relation
    }

    override fun visitRelOpScan(node: Rel.Op.Scan, ctx: Symbols): Operator {
        val rex = visitRex(node.rex, ctx)
        return when (session.mode) {
            PartiQLEngine.Mode.PERMISSIVE -> RelScanPermissive(rex)
            PartiQLEngine.Mode.STRICT -> RelScan(rex)
        }
    }

    override fun visitRelOpProject(node: Rel.Op.Project, ctx: Symbols): Operator {
        val input = visitRel(node.input, ctx)
        val projections = node.projections.map { visitRex(it, ctx).modeHandled() }
        return RelProject(input, projections)
    }

    override fun visitRelOpScanIndexed(node: Rel.Op.ScanIndexed, ctx: Symbols): Operator {
        val rex = visitRex(node.rex, ctx)
        return when (session.mode) {
            PartiQLEngine.Mode.PERMISSIVE -> RelScanIndexedPermissive(rex)
            PartiQLEngine.Mode.STRICT -> RelScanIndexed(rex)
        }
    }

    override fun visitRexOpTupleUnion(node: Rex.Op.TupleUnion, ctx: Symbols): Operator {
        val args = node.args.map { visitRex(it, ctx) }.toTypedArray()
        return ExprTupleUnion(args)
    }

    override fun visitRelOpJoin(node: Rel.Op.Join, ctx: Symbols): Operator {
        val lhs = visitRel(node.lhs, ctx)
        val rhs = visitRel(node.rhs, ctx)
        val condition = visitRex(node.rex, ctx)
        return when (node.type) {
            Rel.Op.Join.Type.INNER -> RelJoinInner(lhs, rhs, condition)
            Rel.Op.Join.Type.LEFT -> RelJoinLeft(lhs, rhs, condition)
            Rel.Op.Join.Type.RIGHT -> RelJoinRight(lhs, rhs, condition)
            Rel.Op.Join.Type.FULL -> RelJoinOuterFull(lhs, rhs, condition)
        }
    }

    override fun visitRexOpCase(node: Rex.Op.Case, ctx: Symbols): Operator {
        val branches = node.branches.map { branch ->
            visitRex(branch.condition, ctx) to visitRex(branch.rex, ctx)
        }
        val default = visitRex(node.default, ctx)
        return ExprCase(branches, default)
    }

    @OptIn(PartiQLValueExperimental::class)
    override fun visitRexOpLit(node: Rex.Op.Lit, ctx: Symbols): Operator {
        return ExprLiteral(node.value)
    }

    override fun visitRelOpDistinct(node: Rel.Op.Distinct, ctx: Symbols): Operator {
        val input = visitRel(node.input, ctx)
        return RelDistinct(input)
    }

    override fun visitRelOpFilter(node: Rel.Op.Filter, ctx: Symbols): Operator {
        val input = visitRel(node.input, ctx)
        val condition = visitRex(node.predicate, ctx)
        return RelFilter(input, condition)
    }

<<<<<<< HEAD
    override fun visitRelOpExclude(node: Rel.Op.Exclude, ctx: Unit): Operator {
        val input = visitRel(node.input, ctx)
        return RelExclude(input, node.paths)
=======
    // HELPERS

    private fun Operator.Expr.modeHandled(): Operator.Expr {
        return when (session.mode) {
            PartiQLEngine.Mode.PERMISSIVE -> ExprPermissive(this)
            PartiQLEngine.Mode.STRICT -> this
        }
    }

    /**
     * Get a typed catalog item from a reference
     *
     * @param T
     * @return
     */
    private inline fun <reified T : Catalog.Item> Ref.get(): T {
        val item = plan.catalogs.getOrNull(catalog)?.items?.get(symbol)
        if (item == null || item !is T) {
            error("Invalid catalog reference, $this for type ${T::class}")
        }
        return item
>>>>>>> f8cbeb83
    }
}<|MERGE_RESOLUTION|>--- conflicted
+++ resolved
@@ -236,11 +236,11 @@
         return RelFilter(input, condition)
     }
 
-<<<<<<< HEAD
     override fun visitRelOpExclude(node: Rel.Op.Exclude, ctx: Unit): Operator {
         val input = visitRel(node.input, ctx)
         return RelExclude(input, node.paths)
-=======
+    }
+
     // HELPERS
 
     private fun Operator.Expr.modeHandled(): Operator.Expr {
@@ -262,6 +262,5 @@
             error("Invalid catalog reference, $this for type ${T::class}")
         }
         return item
->>>>>>> f8cbeb83
     }
 }