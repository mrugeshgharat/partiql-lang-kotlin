package org.partiql.planner.internal

import org.partiql.planner.PartiQLPlanner
<<<<<<< HEAD
import org.partiql.planner.internal.ir.Agg
import org.partiql.planner.internal.ir.Catalog
import org.partiql.planner.internal.ir.Fn
import org.partiql.planner.internal.ir.Rex
import org.partiql.planner.internal.ir.catalogSymbolRef
import org.partiql.planner.internal.ir.rex
import org.partiql.planner.internal.ir.rexOpGlobal
import org.partiql.planner.internal.ir.rexOpLit
import org.partiql.planner.internal.ir.rexOpPathKey
import org.partiql.planner.internal.ir.rexOpPathSymbol
import org.partiql.planner.internal.typer.FnResolver
import org.partiql.planner.internal.typer.TypeEnv
import org.partiql.spi.BindingCase
import org.partiql.spi.BindingName
=======
import org.partiql.planner.internal.casts.CastTable
import org.partiql.planner.internal.ir.Rel
import org.partiql.planner.internal.ir.Rex
import org.partiql.planner.internal.ir.refAgg
import org.partiql.planner.internal.ir.refFn
import org.partiql.planner.internal.ir.refObj
import org.partiql.planner.internal.ir.relOpAggregateCallResolved
import org.partiql.planner.internal.ir.rex
import org.partiql.planner.internal.ir.rexOpCallDynamic
import org.partiql.planner.internal.ir.rexOpCallDynamicCandidate
import org.partiql.planner.internal.ir.rexOpCallStatic
import org.partiql.planner.internal.ir.rexOpCastResolved
import org.partiql.planner.internal.ir.rexOpGlobal
import org.partiql.planner.internal.typer.TypeEnv.Companion.toPath
import org.partiql.planner.internal.typer.toRuntimeType
import org.partiql.planner.internal.typer.toStaticType
>>>>>>> 6b17ff2a
import org.partiql.spi.BindingPath
import org.partiql.spi.connector.ConnectorMetadata
import org.partiql.spi.fn.FnExperimental
import org.partiql.types.StaticType
import org.partiql.value.PartiQLValueExperimental
<<<<<<< HEAD
import org.partiql.value.stringValue

/**
 * Handle for associating a catalog name with catalog related metadata objects.
 */
internal typealias Handle<T> = Pair<String, T>

/**
 * Metadata for a resolved global variable
 *
 * @property type       Resolved StaticType
 * @property ordinal    The relevant catalog's index offset in the [Env.catalogs] list
 * @property depth      The depth/level of the path match.
 * @property position   The relevant value's index offset in the [Catalog.values] list
 */
internal class ResolvedVar(
    val type: StaticType,
    val ordinal: Int,
    val depth: Int,
    val position: Int,
)

/**
 * Variable resolution strategies — https://partiql.org/assets/PartiQL-Specification.pdf#page=35
 *
 * | Value      | Strategy              | Scoping Rules |
 * |------------+-----------------------+---------------|
 * | LOCAL      | local-first lookup    | Rules 1, 2    |
 * | GLOBAL     | global-first lookup   | Rule 3        |
 */
internal enum class ResolutionStrategy {
    LOCAL,
    GLOBAL,
}

/**
 * PartiQL Planner Global Environment of Catalogs backed by given plugins.
=======
import org.partiql.value.PartiQLValueType

/**
 * [Env] is similar to the database type environment from the PartiQL Specification. This includes resolution of
 * database binding values and scoped functions.
 *
 * See TypeEnv for the variables type environment.
>>>>>>> 6b17ff2a
 *
 * @property session
 */
internal class Env(private val session: PartiQLPlanner.Session) {

    /**
     * Cast table used for coercion and explicit cast resolution.
     */
    private val casts = CastTable.partiql

    /**
     * Current catalog [ConnectorMetadata]. Error if missing from the session.
     */
    private val catalog: ConnectorMetadata = session.catalogs[session.currentCatalog]
        ?: error("Session is missing ConnectorMetadata for current catalog ${session.currentCatalog}")

    /**
     * A [PathResolver] for looking up objects given both unqualified and qualified names.
     */
<<<<<<< HEAD
    private val fnResolver = FnResolver(connectors.values.mapNotNull { it.functions })

    private val connectorSession = object : ConnectorSession {
        override fun getQueryId(): String = session.queryId
        override fun getUserId(): String = session.userId
    }
=======
    private val objects: PathResolverObj = PathResolverObj(catalog, session)
>>>>>>> 6b17ff2a

    /**
     * A [PathResolver] for looking up functions given both unqualified and qualified names.
     */
    private val fns: PathResolverFn = PathResolverFn(catalog, session)

    /**
     * A [PathResolver] for aggregation function lookup.
     */
    private val aggs: PathResolverAgg = PathResolverAgg

    /**
     * This function looks up a global [BindingPath], returning a global reference expression.
     *
<<<<<<< HEAD
     * @param catalog   Current catalog
     * @param path      Global identifier path
     * @return
     */
    private fun getObjectHandle(catalog: BindingName, path: BindingPath): Handle<ConnectorObjectHandle>? {
        val metadata = getMetadata(catalog) ?: return null
        return metadata.second.getObjectHandle(connectorSession, path)?.let {
            metadata.first to it
        }
    }

    /**
     * Fetch a global variable's StaticType given its handle.
=======
     * Convert any remaining binding names (tail) to a path expression.
>>>>>>> 6b17ff2a
     *
     * @param path
     * @return
     */
<<<<<<< HEAD
    private fun getObjectDescriptor(handle: Handle<ConnectorObjectHandle>): StaticType {
        val metadata = getMetadata(BindingName(handle.first, BindingCase.SENSITIVE))?.second
            ?: error("Unable to fetch connector metadata based on handle $handle")
        return metadata.getObjectType(connectorSession, handle.second) ?: error("Unable to produce Static Type")
    }

    /**
     * Fetch [ConnectorMetadata] given a catalog name.
     *
     * @param catalogName
     * @return
     */
    private fun getMetadata(catalogName: BindingName): Handle<ConnectorMetadata>? {
        val catalogKey = connectors.keys.firstOrNull { catalogName.isEquivalentTo(it) } ?: return null
        val metadata = connectors[catalogKey] ?: return null
        return catalogKey to metadata
    }

    /**
     * TODO optimization, check known globals before calling out to connector again
     *
     * @param catalog
     * @param originalPath
     * @param catalogPath
     * @return
     */
    private fun getGlobalType(
        catalog: BindingName?,
        originalPath: BindingPath,
        catalogPath: BindingPath,
    ): ResolvedVar? {
        return catalog?.let { cat ->
            getObjectHandle(cat, catalogPath)?.let { handle ->
                getObjectDescriptor(handle).let { type ->
                    val depth = calculateMatched(originalPath, catalogPath, handle.second.absolutePath)
                    val (catalogIndex, valueIndex) = getOrAddCatalogValue(
                        handle.first,
                        handle.second.absolutePath.steps,
                        type
                    )
                    // Return resolution metadata
                    ResolvedVar(type, catalogIndex, depth, valueIndex)
                }
            }
=======
    fun resolveObj(path: BindingPath): Rex? {
        val item = objects.lookup(path) ?: return null
        // Create an internal typed reference
        val ref = refObj(
            catalog = item.catalog,
            path = item.handle.path,
            type = item.handle.entity.getType(),
        )
        // Rewrite as a path expression.
        val root = rex(ref.type, rexOpGlobal(ref))
        val depth = calculateMatched(path, item.input, ref.path)
        val tail = path.steps.drop(depth)
        return if (tail.isEmpty()) root else root.toPath(tail)
    }

    @OptIn(FnExperimental::class, PartiQLValueExperimental::class)
    fun resolveFn(path: BindingPath, args: List<Rex>): Rex? {
        val item = fns.lookup(path) ?: return null
        // Invoke FnResolver to determine if we made a match
        val variants = item.handle.entity.getVariants()
        val match = FnResolver.resolve(variants, args.map { it.type })
        if (match == null) {
            // unable to make a match, consider returning helpful error messages given the item.variants.
            return null
>>>>>>> 6b17ff2a
        }
        return when (match) {
            is FnMatch.Dynamic -> {
                val candidates = match.candidates.map {
                    // Create an internal typed reference for every candidate
                    rexOpCallDynamicCandidate(
                        fn = refFn(
                            catalog = item.catalog,
                            path = item.handle.path,
                            signature = it.signature,
                        ),
                        coercions = it.mapping.toList(),
                    )
                }
                // Rewrite as a dynamic call to be typed by PlanTyper
                rex(StaticType.ANY, rexOpCallDynamic(args, candidates, match.exhaustive))
            }
            is FnMatch.Static -> {
                // Create an internal typed reference
                val ref = refFn(
                    catalog = item.catalog,
                    path = item.handle.path,
                    signature = match.signature,
                )
                // Apply the coercions as explicit casts
                val coercions: List<Rex> = args.mapIndexed { i, arg ->
                    when (val cast = match.mapping[i]) {
                        null -> arg
                        else -> rex(StaticType.ANY, rexOpCastResolved(cast, arg))
                    }
                }
                // Rewrite as a static call to be typed by PlanTyper
                rex(StaticType.ANY, rexOpCallStatic(ref, coercions))
            }
        }
    }

<<<<<<< HEAD
    /**
     * Attempt to resolve a [BindingPath] in the global + local type environments.
     */
    fun resolve(path: BindingPath, locals: TypeEnv, strategy: ResolutionStrategy): Rex? {
        return when (strategy) {
            ResolutionStrategy.LOCAL -> locals.resolve(path) ?: resolveGlobalBind(path)
            ResolutionStrategy.GLOBAL -> resolveGlobalBind(path) ?: locals.resolve(path)
=======
    @OptIn(FnExperimental::class, PartiQLValueExperimental::class)
    fun resolveAgg(name: String, args: List<Rex>): Rel.Op.Aggregate.Call.Resolved? {
        val match = aggs.resolve(name, args) ?: return null
        val agg = match.first
        val mapping = match.second
        // Create an internal typed reference
        val ref = refAgg(name, agg)
        // Apply the coercions as explicit casts
        val coercions: List<Rex> = args.mapIndexed { i, arg ->
            when (val cast = mapping[i]) {
                null -> arg
                else -> rex(cast.target.toStaticType(), rexOpCastResolved(cast, arg))
            }
>>>>>>> 6b17ff2a
        }
        return relOpAggregateCallResolved(ref, coercions)
    }

<<<<<<< HEAD
    /**
     * Logic is as follows:
     * 1. If Current Catalog and Schema are set, create a Path to the object and attempt to grab handle and schema.
     *   a. If not found, just try to find the object in the catalog.
     * 2. If Current Catalog is not set:
     *   a. Loop through all catalogs and try to find the object.
     *
     * TODO: Add global bindings
     * TODO: Replace paths with global variable references if found
     */
    private fun resolveGlobalBind(path: BindingPath): Rex? {
        val currentCatalog = session.currentCatalog?.let { BindingName(it, BindingCase.SENSITIVE) }
        val currentCatalogPath = BindingPath(session.currentDirectory.map { BindingName(it, BindingCase.SENSITIVE) })
        val absoluteCatalogPath = BindingPath(currentCatalogPath.steps + path.steps)
        val resolvedVar = when (path.steps.size) {
            0 -> null
            1 -> getGlobalType(currentCatalog, path, absoluteCatalogPath)
            2 -> getGlobalType(currentCatalog, path, path) ?: getGlobalType(currentCatalog, path, absoluteCatalogPath)
            else -> {
                val inferredCatalog = path.steps[0]
                val newPath = BindingPath(path.steps.subList(1, path.steps.size))
                getGlobalType(inferredCatalog, path, newPath)
                    ?: getGlobalType(currentCatalog, path, path)
                    ?: getGlobalType(currentCatalog, path, absoluteCatalogPath)
            }
        } ?: return null
        // rewrite as path expression for any remaining steps.
        val root = rex(resolvedVar.type, rexOpGlobal(catalogSymbolRef(resolvedVar.ordinal, resolvedVar.position)))
        val tail = path.steps.drop(resolvedVar.depth)
        return if (tail.isEmpty()) root else root.toPath(tail)
    }

=======
    @OptIn(PartiQLValueExperimental::class)
    fun resolveCast(input: Rex, target: PartiQLValueType): Rex.Op.Cast.Resolved? {
        val operand = input.type.toRuntimeType()
        val cast = casts.get(operand, target) ?: return null
        return rexOpCastResolved(cast, input)
    }

    // -----------------------
    //  Helpers
    // -----------------------

>>>>>>> 6b17ff2a
    /**
     * Logic for determining how many BindingNames were “matched” by the ConnectorMetadata
     * 1. Matched = RelativePath - Not Found
     * 2. Not Found = Input CatalogPath - Output CatalogPath
     * 3. Matched = RelativePath - (Input CatalogPath - Output CatalogPath)
     * 4. Matched = RelativePath + Output CatalogPath - Input CatalogPath
     */
    private fun calculateMatched(
        originalPath: BindingPath,
        inputCatalogPath: BindingPath,
        outputCatalogPath: List<String>,
    ): Int {
        return originalPath.steps.size + outputCatalogPath.size - inputCatalogPath.steps.size
    }
<<<<<<< HEAD

    @OptIn(PartiQLValueExperimental::class)
    private fun Rex.toPath(steps: List<BindingName>): Rex = steps.fold(this) { curr, step ->
        val op = when (step.bindingCase) {
            BindingCase.SENSITIVE -> rexOpPathKey(curr, rex(StaticType.STRING, rexOpLit(stringValue(step.name))))
            BindingCase.INSENSITIVE -> rexOpPathSymbol(curr, step.name)
        }
        rex(StaticType.ANY, op)
    }
=======
>>>>>>> 6b17ff2a
}<|MERGE_RESOLUTION|>--- conflicted
+++ resolved
@@ -1,22 +1,6 @@
 package org.partiql.planner.internal
 
 import org.partiql.planner.PartiQLPlanner
-<<<<<<< HEAD
-import org.partiql.planner.internal.ir.Agg
-import org.partiql.planner.internal.ir.Catalog
-import org.partiql.planner.internal.ir.Fn
-import org.partiql.planner.internal.ir.Rex
-import org.partiql.planner.internal.ir.catalogSymbolRef
-import org.partiql.planner.internal.ir.rex
-import org.partiql.planner.internal.ir.rexOpGlobal
-import org.partiql.planner.internal.ir.rexOpLit
-import org.partiql.planner.internal.ir.rexOpPathKey
-import org.partiql.planner.internal.ir.rexOpPathSymbol
-import org.partiql.planner.internal.typer.FnResolver
-import org.partiql.planner.internal.typer.TypeEnv
-import org.partiql.spi.BindingCase
-import org.partiql.spi.BindingName
-=======
 import org.partiql.planner.internal.casts.CastTable
 import org.partiql.planner.internal.ir.Rel
 import org.partiql.planner.internal.ir.Rex
@@ -33,51 +17,11 @@
 import org.partiql.planner.internal.typer.TypeEnv.Companion.toPath
 import org.partiql.planner.internal.typer.toRuntimeType
 import org.partiql.planner.internal.typer.toStaticType
->>>>>>> 6b17ff2a
 import org.partiql.spi.BindingPath
 import org.partiql.spi.connector.ConnectorMetadata
 import org.partiql.spi.fn.FnExperimental
 import org.partiql.types.StaticType
 import org.partiql.value.PartiQLValueExperimental
-<<<<<<< HEAD
-import org.partiql.value.stringValue
-
-/**
- * Handle for associating a catalog name with catalog related metadata objects.
- */
-internal typealias Handle<T> = Pair<String, T>
-
-/**
- * Metadata for a resolved global variable
- *
- * @property type       Resolved StaticType
- * @property ordinal    The relevant catalog's index offset in the [Env.catalogs] list
- * @property depth      The depth/level of the path match.
- * @property position   The relevant value's index offset in the [Catalog.values] list
- */
-internal class ResolvedVar(
-    val type: StaticType,
-    val ordinal: Int,
-    val depth: Int,
-    val position: Int,
-)
-
-/**
- * Variable resolution strategies — https://partiql.org/assets/PartiQL-Specification.pdf#page=35
- *
- * | Value      | Strategy              | Scoping Rules |
- * |------------+-----------------------+---------------|
- * | LOCAL      | local-first lookup    | Rules 1, 2    |
- * | GLOBAL     | global-first lookup   | Rule 3        |
- */
-internal enum class ResolutionStrategy {
-    LOCAL,
-    GLOBAL,
-}
-
-/**
- * PartiQL Planner Global Environment of Catalogs backed by given plugins.
-=======
 import org.partiql.value.PartiQLValueType
 
 /**
@@ -85,7 +29,6 @@
  * database binding values and scoped functions.
  *
  * See TypeEnv for the variables type environment.
->>>>>>> 6b17ff2a
  *
  * @property session
  */
@@ -105,16 +48,7 @@
     /**
      * A [PathResolver] for looking up objects given both unqualified and qualified names.
      */
-<<<<<<< HEAD
-    private val fnResolver = FnResolver(connectors.values.mapNotNull { it.functions })
-
-    private val connectorSession = object : ConnectorSession {
-        override fun getQueryId(): String = session.queryId
-        override fun getUserId(): String = session.userId
-    }
-=======
     private val objects: PathResolverObj = PathResolverObj(catalog, session)
->>>>>>> 6b17ff2a
 
     /**
      * A [PathResolver] for looking up functions given both unqualified and qualified names.
@@ -129,73 +63,11 @@
     /**
      * This function looks up a global [BindingPath], returning a global reference expression.
      *
-<<<<<<< HEAD
-     * @param catalog   Current catalog
-     * @param path      Global identifier path
-     * @return
-     */
-    private fun getObjectHandle(catalog: BindingName, path: BindingPath): Handle<ConnectorObjectHandle>? {
-        val metadata = getMetadata(catalog) ?: return null
-        return metadata.second.getObjectHandle(connectorSession, path)?.let {
-            metadata.first to it
-        }
-    }
-
-    /**
-     * Fetch a global variable's StaticType given its handle.
-=======
      * Convert any remaining binding names (tail) to a path expression.
->>>>>>> 6b17ff2a
      *
      * @param path
      * @return
      */
-<<<<<<< HEAD
-    private fun getObjectDescriptor(handle: Handle<ConnectorObjectHandle>): StaticType {
-        val metadata = getMetadata(BindingName(handle.first, BindingCase.SENSITIVE))?.second
-            ?: error("Unable to fetch connector metadata based on handle $handle")
-        return metadata.getObjectType(connectorSession, handle.second) ?: error("Unable to produce Static Type")
-    }
-
-    /**
-     * Fetch [ConnectorMetadata] given a catalog name.
-     *
-     * @param catalogName
-     * @return
-     */
-    private fun getMetadata(catalogName: BindingName): Handle<ConnectorMetadata>? {
-        val catalogKey = connectors.keys.firstOrNull { catalogName.isEquivalentTo(it) } ?: return null
-        val metadata = connectors[catalogKey] ?: return null
-        return catalogKey to metadata
-    }
-
-    /**
-     * TODO optimization, check known globals before calling out to connector again
-     *
-     * @param catalog
-     * @param originalPath
-     * @param catalogPath
-     * @return
-     */
-    private fun getGlobalType(
-        catalog: BindingName?,
-        originalPath: BindingPath,
-        catalogPath: BindingPath,
-    ): ResolvedVar? {
-        return catalog?.let { cat ->
-            getObjectHandle(cat, catalogPath)?.let { handle ->
-                getObjectDescriptor(handle).let { type ->
-                    val depth = calculateMatched(originalPath, catalogPath, handle.second.absolutePath)
-                    val (catalogIndex, valueIndex) = getOrAddCatalogValue(
-                        handle.first,
-                        handle.second.absolutePath.steps,
-                        type
-                    )
-                    // Return resolution metadata
-                    ResolvedVar(type, catalogIndex, depth, valueIndex)
-                }
-            }
-=======
     fun resolveObj(path: BindingPath): Rex? {
         val item = objects.lookup(path) ?: return null
         // Create an internal typed reference
@@ -220,7 +92,6 @@
         if (match == null) {
             // unable to make a match, consider returning helpful error messages given the item.variants.
             return null
->>>>>>> 6b17ff2a
         }
         return when (match) {
             is FnMatch.Dynamic -> {
@@ -258,15 +129,6 @@
         }
     }
 
-<<<<<<< HEAD
-    /**
-     * Attempt to resolve a [BindingPath] in the global + local type environments.
-     */
-    fun resolve(path: BindingPath, locals: TypeEnv, strategy: ResolutionStrategy): Rex? {
-        return when (strategy) {
-            ResolutionStrategy.LOCAL -> locals.resolve(path) ?: resolveGlobalBind(path)
-            ResolutionStrategy.GLOBAL -> resolveGlobalBind(path) ?: locals.resolve(path)
-=======
     @OptIn(FnExperimental::class, PartiQLValueExperimental::class)
     fun resolveAgg(name: String, args: List<Rex>): Rel.Op.Aggregate.Call.Resolved? {
         val match = aggs.resolve(name, args) ?: return null
@@ -280,45 +142,10 @@
                 null -> arg
                 else -> rex(cast.target.toStaticType(), rexOpCastResolved(cast, arg))
             }
->>>>>>> 6b17ff2a
         }
         return relOpAggregateCallResolved(ref, coercions)
     }
 
-<<<<<<< HEAD
-    /**
-     * Logic is as follows:
-     * 1. If Current Catalog and Schema are set, create a Path to the object and attempt to grab handle and schema.
-     *   a. If not found, just try to find the object in the catalog.
-     * 2. If Current Catalog is not set:
-     *   a. Loop through all catalogs and try to find the object.
-     *
-     * TODO: Add global bindings
-     * TODO: Replace paths with global variable references if found
-     */
-    private fun resolveGlobalBind(path: BindingPath): Rex? {
-        val currentCatalog = session.currentCatalog?.let { BindingName(it, BindingCase.SENSITIVE) }
-        val currentCatalogPath = BindingPath(session.currentDirectory.map { BindingName(it, BindingCase.SENSITIVE) })
-        val absoluteCatalogPath = BindingPath(currentCatalogPath.steps + path.steps)
-        val resolvedVar = when (path.steps.size) {
-            0 -> null
-            1 -> getGlobalType(currentCatalog, path, absoluteCatalogPath)
-            2 -> getGlobalType(currentCatalog, path, path) ?: getGlobalType(currentCatalog, path, absoluteCatalogPath)
-            else -> {
-                val inferredCatalog = path.steps[0]
-                val newPath = BindingPath(path.steps.subList(1, path.steps.size))
-                getGlobalType(inferredCatalog, path, newPath)
-                    ?: getGlobalType(currentCatalog, path, path)
-                    ?: getGlobalType(currentCatalog, path, absoluteCatalogPath)
-            }
-        } ?: return null
-        // rewrite as path expression for any remaining steps.
-        val root = rex(resolvedVar.type, rexOpGlobal(catalogSymbolRef(resolvedVar.ordinal, resolvedVar.position)))
-        val tail = path.steps.drop(resolvedVar.depth)
-        return if (tail.isEmpty()) root else root.toPath(tail)
-    }
-
-=======
     @OptIn(PartiQLValueExperimental::class)
     fun resolveCast(input: Rex, target: PartiQLValueType): Rex.Op.Cast.Resolved? {
         val operand = input.type.toRuntimeType()
@@ -330,7 +157,6 @@
     //  Helpers
     // -----------------------
 
->>>>>>> 6b17ff2a
     /**
      * Logic for determining how many BindingNames were “matched” by the ConnectorMetadata
      * 1. Matched = RelativePath - Not Found
@@ -345,16 +171,4 @@
     ): Int {
         return originalPath.steps.size + outputCatalogPath.size - inputCatalogPath.steps.size
     }
-<<<<<<< HEAD
-
-    @OptIn(PartiQLValueExperimental::class)
-    private fun Rex.toPath(steps: List<BindingName>): Rex = steps.fold(this) { curr, step ->
-        val op = when (step.bindingCase) {
-            BindingCase.SENSITIVE -> rexOpPathKey(curr, rex(StaticType.STRING, rexOpLit(stringValue(step.name))))
-            BindingCase.INSENSITIVE -> rexOpPathSymbol(curr, step.name)
-        }
-        rex(StaticType.ANY, op)
-    }
-=======
->>>>>>> 6b17ff2a
 }