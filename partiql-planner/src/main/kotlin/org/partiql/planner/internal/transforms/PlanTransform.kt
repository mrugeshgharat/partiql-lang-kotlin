--- conflicted
+++ resolved
@@ -81,8 +81,7 @@
             super.visitIdentifier(node, ctx) as org.partiql.plan.Identifier
 
         override fun visitIdentifierSymbol(node: Identifier.Symbol, ctx: Unit) = org.partiql.plan.Identifier.Symbol(
-            symbol = node.symbol,
-            caseSensitivity = when (node.caseSensitivity) {
+            symbol = node.symbol, caseSensitivity = when (node.caseSensitivity) {
                 Identifier.CaseSensitivity.SENSITIVE -> org.partiql.plan.Identifier.CaseSensitivity.SENSITIVE
                 Identifier.CaseSensitivity.INSENSITIVE -> org.partiql.plan.Identifier.CaseSensitivity.INSENSITIVE
             }
@@ -91,8 +90,7 @@
         override fun visitIdentifierQualified(node: Identifier.Qualified, ctx: Unit) =
             org.partiql.plan.Identifier.Qualified(
                 root = visitIdentifierSymbol(node.root, ctx),
-                steps = node.steps.map { visitIdentifierSymbol(it, ctx) }
-            )
+                steps = node.steps.map { visitIdentifierSymbol(it, ctx) })
 
         // EXPRESSIONS
 
@@ -173,8 +171,7 @@
             }
             return org.partiql.plan.Rex.Op.Call.Dynamic(
                 candidates = candidates,
-                args = node.args.map { visitRex(it, ctx) }
-            )
+                args = node.args.map { visitRex(it, ctx) })
         }
 
         override fun visitRexOpCallDynamicCandidate(node: Rex.Op.Call.Dynamic.Candidate, ctx: Unit): PlanNode {
@@ -185,163 +182,169 @@
 
         override fun visitRexOpCase(node: Rex.Op.Case, ctx: Unit) = org.partiql.plan.Rex.Op.Case(
             branches = node.branches.map { visitRexOpCaseBranch(it, ctx) }, default = visitRex(node.default, ctx)
+        )
+
+        override fun visitRexOpCaseBranch(node: Rex.Op.Case.Branch, ctx: Unit) = org.partiql.plan.Rex.Op.Case.Branch(
+            condition = visitRex(node.condition, ctx), rex = visitRex(node.rex, ctx)
+        )
+
+        override fun visitRexOpCollection(node: Rex.Op.Collection, ctx: Unit) =
+            org.partiql.plan.Rex.Op.Collection(values = node.values.map { visitRex(it, ctx) })
+
+        override fun visitRexOpStruct(node: Rex.Op.Struct, ctx: Unit) =
+            org.partiql.plan.Rex.Op.Struct(fields = node.fields.map { visitRexOpStructField(it, ctx) })
+
+        override fun visitRexOpStructField(node: Rex.Op.Struct.Field, ctx: Unit) = org.partiql.plan.Rex.Op.Struct.Field(
+            k = visitRex(node.k, ctx),
+            v = visitRex(node.v, ctx),
+        )
+
+        override fun visitRexOpPivot(node: Rex.Op.Pivot, ctx: Unit) = org.partiql.plan.Rex.Op.Pivot(
+            key = visitRex(node.key, ctx),
+            value = visitRex(node.value, ctx),
+            rel = visitRel(node.rel, ctx),
+        )
+
+        override fun visitRexOpSubquery(node: Rex.Op.Subquery, ctx: Unit) = org.partiql.plan.Rex.Op.Subquery(
+            select = visitRexOpSelect(node.select, ctx), coercion = when (node.coercion) {
+                Rex.Op.Subquery.Coercion.SCALAR -> org.partiql.plan.Rex.Op.Subquery.Coercion.SCALAR
+                Rex.Op.Subquery.Coercion.ROW -> org.partiql.plan.Rex.Op.Subquery.Coercion.ROW
+            }
+        )
+
+        override fun visitRexOpSelect(node: Rex.Op.Select, ctx: Unit) = org.partiql.plan.Rex.Op.Select(
+            constructor = visitRex(node.constructor, ctx),
+            rel = visitRel(node.rel, ctx),
+        )
+
+        override fun visitRexOpTupleUnion(node: Rex.Op.TupleUnion, ctx: Unit) =
+            org.partiql.plan.Rex.Op.TupleUnion(args = node.args.map { visitRex(it, ctx) })
+
+        override fun visitRexOpErr(node: Rex.Op.Err, ctx: Unit) = org.partiql.plan.Rex.Op.Err(node.message)
+
+        // RELATION OPERATORS
+
+        override fun visitRel(node: Rel, ctx: Unit) = org.partiql.plan.Rel(
+            type = visitRelType(node.type, ctx),
+            op = visitRelOp(node.op, ctx),
+        )
+
+        override fun visitRelType(node: Rel.Type, ctx: Unit) =
+            org.partiql.plan.Rel.Type(schema = node.schema.map { visitRelBinding(it, ctx) }, props = node.props.map {
+                when (it) {
+                    Rel.Prop.ORDERED -> org.partiql.plan.Rel.Prop.ORDERED
+                }
+            }.toSet()
+
             )
 
-            override fun visitRexOpCaseBranch(node: Rex.Op.Case.Branch, ctx: Unit) = org.partiql.plan.Rex.Op.Case.Branch(
-                condition = visitRex(node.condition, ctx), rex = visitRex(node.rex, ctx)
-            )
-
-            override fun visitRexOpCollection(node: Rex.Op.Collection, ctx: Unit) =
-                org.partiql.plan.Rex.Op.Collection(values = node.values.map { visitRex(it, ctx) })
-
-            override fun visitRexOpStruct(node: Rex.Op.Struct, ctx: Unit) =
-                org.partiql.plan.Rex.Op.Struct(fields = node.fields.map { visitRexOpStructField(it, ctx) })
-
-            override fun visitRexOpStructField(node: Rex.Op.Struct.Field, ctx: Unit) = org.partiql.plan.Rex.Op.Struct.Field(
-                k = visitRex(node.k, ctx),
-                v = visitRex(node.v, ctx),
-            )
-
-            override fun visitRexOpPivot(node: Rex.Op.Pivot, ctx: Unit) = org.partiql.plan.Rex.Op.Pivot(
-                key = visitRex(node.key, ctx),
-                value = visitRex(node.value, ctx),
-                rel = visitRel(node.rel, ctx),
-            )
-
-            override fun visitRexOpSubquery(node: Rex.Op.Subquery, ctx: Unit) = org.partiql.plan.Rex.Op.Subquery(
-                select = visitRexOpSelect(node.select, ctx),
-                coercion = when (node.coercion) {
-                    Rex.Op.Subquery.Coercion.SCALAR -> org.partiql.plan.Rex.Op.Subquery.Coercion.SCALAR
-                    Rex.Op.Subquery.Coercion.ROW -> org.partiql.plan.Rex.Op.Subquery.Coercion.ROW
-                }
-            )
-
-            override fun visitRexOpSelect(node: Rex.Op.Select, ctx: Unit) = org.partiql.plan.Rex.Op.Select(
-                constructor = visitRex(node.constructor, ctx),
-                rel = visitRel(node.rel, ctx),
-            )
-
-            override fun visitRexOpTupleUnion(node: Rex.Op.TupleUnion, ctx: Unit) =
-                org.partiql.plan.Rex.Op.TupleUnion(args = node.args.map { visitRex(it, ctx) })
-
-            override fun visitRexOpErr(node: Rex.Op.Err, ctx: Unit) = org.partiql.plan.Rex.Op.Err(node.message)
-
-            // RELATION OPERATORS
-
-            override fun visitRel(node: Rel, ctx: Unit) = org.partiql.plan.Rel(
-                type = visitRelType(node.type, ctx),
-                op = visitRelOp(node.op, ctx),
-            )
-
-            override fun visitRelType(node: Rel.Type, ctx: Unit) =
-                org.partiql.plan.Rel.Type(
-                    schema = node.schema.map { visitRelBinding(it, ctx) },
-                    props = node.props.map {
-                        when (it) {
-                            Rel.Prop.ORDERED -> org.partiql.plan.Rel.Prop.ORDERED
-                        }
-                    }.toSet()
-
-                )
-
-            override fun visitRelOp(node: Rel.Op, ctx: Unit) = super.visitRelOp(node, ctx) as org.partiql.plan.Rel.Op
-
-            override fun visitRelOpScan(node: Rel.Op.Scan, ctx: Unit) = org.partiql.plan.Rel.Op.Scan(
-                rex = visitRex(node.rex, ctx),
-            )
-
-            override fun visitRelOpScanIndexed(node: Rel.Op.ScanIndexed, ctx: Unit) = org.partiql.plan.Rel.Op.ScanIndexed(
-                rex = visitRex(node.rex, ctx),
-            )
-
-            override fun visitRelOpUnpivot(node: Rel.Op.Unpivot, ctx: Unit) = org.partiql.plan.Rel.Op.Unpivot(
-                rex = visitRex(node.rex, ctx),
-            )
-
-            override fun visitRelOpDistinct(node: Rel.Op.Distinct, ctx: Unit) = org.partiql.plan.Rel.Op.Distinct(
-                input = visitRel(node.input, ctx),
-            )
-
-            override fun visitRelOpFilter(node: Rel.Op.Filter, ctx: Unit) = org.partiql.plan.Rel.Op.Filter(
-                input = visitRel(node.input, ctx),
-                predicate = visitRex(node.predicate, ctx),
-            )
-
-            override fun visitRelOpSort(node: Rel.Op.Sort, ctx: Unit) =
-                org.partiql.plan.Rel.Op.Sort(
-                    input = visitRel(node.input, ctx),
-                    specs = node.specs.map { visitRelOpSortSpec(it, ctx) }
-                )
-
-            override fun visitRelOpSortSpec(node: Rel.Op.Sort.Spec, ctx: Unit) = org.partiql.plan.Rel.Op.Sort.Spec(
-                rex = visitRex(node.rex, ctx),
-                order = when (node.order) {
-                    Rel.Op.Sort.Order.ASC_NULLS_LAST -> org.partiql.plan.Rel.Op.Sort.Order.ASC_NULLS_LAST
-                    Rel.Op.Sort.Order.ASC_NULLS_FIRST -> org.partiql.plan.Rel.Op.Sort.Order.ASC_NULLS_FIRST
-                    Rel.Op.Sort.Order.DESC_NULLS_LAST -> org.partiql.plan.Rel.Op.Sort.Order.DESC_NULLS_LAST
-                    Rel.Op.Sort.Order.DESC_NULLS_FIRST -> org.partiql.plan.Rel.Op.Sort.Order.DESC_NULLS_FIRST
-                }
-            )
-
-            override fun visitRelOpUnion(node: Rel.Op.Union, ctx: Unit) = org.partiql.plan.Rel.Op.Union(
-                lhs = visitRel(node.lhs, ctx),
-                rhs = visitRel(node.rhs, ctx),
-            )
-
-            override fun visitRelOpIntersect(node: Rel.Op.Intersect, ctx: Unit) = org.partiql.plan.Rel.Op.Intersect(
-                lhs = visitRel(node.lhs, ctx),
-                rhs = visitRel(node.rhs, ctx),
-            )
-
-            override fun visitRelOpExcept(node: Rel.Op.Except, ctx: Unit) = org.partiql.plan.Rel.Op.Except(
-                lhs = visitRel(node.lhs, ctx),
-                rhs = visitRel(node.rhs, ctx),
-            )
-
-            override fun visitRelOpLimit(node: Rel.Op.Limit, ctx: Unit) = org.partiql.plan.Rel.Op.Limit(
-                input = visitRel(node.input, ctx),
-                limit = visitRex(node.limit, ctx),
-            )
-
-            override fun visitRelOpOffset(node: Rel.Op.Offset, ctx: Unit) = org.partiql.plan.Rel.Op.Offset(
-                input = visitRel(node.input, ctx),
-                offset = visitRex(node.offset, ctx),
-            )
-
-            override fun visitRelOpProject(node: Rel.Op.Project, ctx: Unit) = org.partiql.plan.Rel.Op.Project(
-                input = visitRel(node.input, ctx),
-                projections = node.projections.map { visitRex(it, ctx) },
-            )
-
-            override fun visitRelOpJoin(node: Rel.Op.Join, ctx: Unit) = org.partiql.plan.Rel.Op.Join(
-                lhs = visitRel(node.lhs, ctx),
-                rhs = visitRel(node.rhs, ctx),
-                rex = visitRex(node.rex, ctx),
-                type = when (node.type) {
-                    Rel.Op.Join.Type.INNER -> org.partiql.plan.Rel.Op.Join.Type.INNER
-                    Rel.Op.Join.Type.LEFT -> org.partiql.plan.Rel.Op.Join.Type.LEFT
-                    Rel.Op.Join.Type.RIGHT -> org.partiql.plan.Rel.Op.Join.Type.RIGHT
-                    Rel.Op.Join.Type.FULL -> org.partiql.plan.Rel.Op.Join.Type.FULL
-                }
-            )
-
-            override fun visitRelOpAggregate(node: Rel.Op.Aggregate, ctx: Unit) = org.partiql.plan.Rel.Op.Aggregate(
-                input = visitRel(node.input, ctx),
-                strategy = when (node.strategy) {
-                    Rel.Op.Aggregate.Strategy.FULL -> org.partiql.plan.Rel.Op.Aggregate.Strategy.FULL
-                    Rel.Op.Aggregate.Strategy.PARTIAL -> org.partiql.plan.Rel.Op.Aggregate.Strategy.PARTIAL
-                },
-                calls = node.calls.map { visitRelOpAggregateCall(it, ctx) },
-                groups = node.groups.map { visitRex(it, ctx) },
-            )
-
-<<<<<<< HEAD
-        override fun visitRelOpExclude(node: Rel.Op.Exclude, ctx: ProblemCallback) = org.partiql.plan.Rel.Op.Exclude(
+        override fun visitRelOp(node: Rel.Op, ctx: Unit) = super.visitRelOp(node, ctx) as org.partiql.plan.Rel.Op
+
+        override fun visitRelOpScan(node: Rel.Op.Scan, ctx: Unit) = org.partiql.plan.Rel.Op.Scan(
+            rex = visitRex(node.rex, ctx),
+        )
+
+        override fun visitRelOpScanIndexed(node: Rel.Op.ScanIndexed, ctx: Unit) = org.partiql.plan.Rel.Op.ScanIndexed(
+            rex = visitRex(node.rex, ctx),
+        )
+
+        override fun visitRelOpUnpivot(node: Rel.Op.Unpivot, ctx: Unit) = org.partiql.plan.Rel.Op.Unpivot(
+            rex = visitRex(node.rex, ctx),
+        )
+
+        override fun visitRelOpDistinct(node: Rel.Op.Distinct, ctx: Unit) = org.partiql.plan.Rel.Op.Distinct(
+            input = visitRel(node.input, ctx),
+        )
+
+        override fun visitRelOpFilter(node: Rel.Op.Filter, ctx: Unit) = org.partiql.plan.Rel.Op.Filter(
+            input = visitRel(node.input, ctx),
+            predicate = visitRex(node.predicate, ctx),
+        )
+
+        override fun visitRelOpSort(node: Rel.Op.Sort, ctx: Unit) = org.partiql.plan.Rel.Op.Sort(
+            input = visitRel(node.input, ctx),
+            specs = node.specs.map { visitRelOpSortSpec(it, ctx) })
+
+        override fun visitRelOpSortSpec(node: Rel.Op.Sort.Spec, ctx: Unit) = org.partiql.plan.Rel.Op.Sort.Spec(
+            rex = visitRex(node.rex, ctx), order = when (node.order) {
+                Rel.Op.Sort.Order.ASC_NULLS_LAST -> org.partiql.plan.Rel.Op.Sort.Order.ASC_NULLS_LAST
+                Rel.Op.Sort.Order.ASC_NULLS_FIRST -> org.partiql.plan.Rel.Op.Sort.Order.ASC_NULLS_FIRST
+                Rel.Op.Sort.Order.DESC_NULLS_LAST -> org.partiql.plan.Rel.Op.Sort.Order.DESC_NULLS_LAST
+                Rel.Op.Sort.Order.DESC_NULLS_FIRST -> org.partiql.plan.Rel.Op.Sort.Order.DESC_NULLS_FIRST
+            }
+        )
+
+        override fun visitRelOpUnion(node: Rel.Op.Union, ctx: Unit) = org.partiql.plan.Rel.Op.Union(
+            lhs = visitRel(node.lhs, ctx),
+            rhs = visitRel(node.rhs, ctx),
+        )
+
+        override fun visitRelOpIntersect(node: Rel.Op.Intersect, ctx: Unit) = org.partiql.plan.Rel.Op.Intersect(
+            lhs = visitRel(node.lhs, ctx),
+            rhs = visitRel(node.rhs, ctx),
+        )
+
+        override fun visitRelOpExcept(node: Rel.Op.Except, ctx: Unit) = org.partiql.plan.Rel.Op.Except(
+            lhs = visitRel(node.lhs, ctx),
+            rhs = visitRel(node.rhs, ctx),
+        )
+
+        override fun visitRelOpLimit(node: Rel.Op.Limit, ctx: Unit) = org.partiql.plan.Rel.Op.Limit(
+            input = visitRel(node.input, ctx),
+            limit = visitRex(node.limit, ctx),
+        )
+
+        override fun visitRelOpOffset(node: Rel.Op.Offset, ctx: Unit) = org.partiql.plan.Rel.Op.Offset(
+            input = visitRel(node.input, ctx),
+            offset = visitRex(node.offset, ctx),
+        )
+
+        override fun visitRelOpProject(node: Rel.Op.Project, ctx: Unit) = org.partiql.plan.Rel.Op.Project(
+            input = visitRel(node.input, ctx),
+            projections = node.projections.map { visitRex(it, ctx) },
+        )
+
+        override fun visitRelOpJoin(node: Rel.Op.Join, ctx: Unit) = org.partiql.plan.Rel.Op.Join(
+            lhs = visitRel(node.lhs, ctx),
+            rhs = visitRel(node.rhs, ctx),
+            rex = visitRex(node.rex, ctx),
+            type = when (node.type) {
+                Rel.Op.Join.Type.INNER -> org.partiql.plan.Rel.Op.Join.Type.INNER
+                Rel.Op.Join.Type.LEFT -> org.partiql.plan.Rel.Op.Join.Type.LEFT
+                Rel.Op.Join.Type.RIGHT -> org.partiql.plan.Rel.Op.Join.Type.RIGHT
+                Rel.Op.Join.Type.FULL -> org.partiql.plan.Rel.Op.Join.Type.FULL
+            }
+        )
+
+        override fun visitRelOpAggregate(node: Rel.Op.Aggregate, ctx: Unit) = org.partiql.plan.Rel.Op.Aggregate(
+            input = visitRel(node.input, ctx),
+            strategy = when (node.strategy) {
+                Rel.Op.Aggregate.Strategy.FULL -> org.partiql.plan.Rel.Op.Aggregate.Strategy.FULL
+                Rel.Op.Aggregate.Strategy.PARTIAL -> org.partiql.plan.Rel.Op.Aggregate.Strategy.PARTIAL
+            },
+            calls = node.calls.map { visitRelOpAggregateCall(it, ctx) },
+            groups = node.groups.map { visitRex(it, ctx) },
+        )
+
+        override fun visitRelOpAggregateCall(node: Rel.Op.Aggregate.Call, ctx: Unit) =
+            super.visitRelOpAggregateCall(node, ctx) as org.partiql.plan.Rel.Op.Aggregate.Call
+
+        override fun visitRelOpAggregateCallUnresolved(node: Rel.Op.Aggregate.Call.Unresolved, ctx: Unit): PlanNode {
+            error("Unresolved aggregate call $node")
+        }
+
+        override fun visitRelOpAggregateCallResolved(node: Rel.Op.Aggregate.Call.Resolved, ctx: Unit): PlanNode {
+            val agg = node.agg.name
+            val args = node.args.map { visitRex(it, ctx) }
+            return org.partiql.plan.relOpAggregateCall(node.agg.name, args)
+        }
+
+        override fun visitRelOpExclude(node: Rel.Op.Exclude, ctx: Unit) = org.partiql.plan.Rel.Op.Exclude(
             input = visitRel(node.input, ctx),
             paths = node.paths.map { visitRelOpExcludePath(it, ctx) },
         )
 
-        override fun visitRelOpExcludePath(node: Rel.Op.Exclude.Path, ctx: ProblemCallback): org.partiql.plan.Rel.Op.Exclude.Path {
+        override fun visitRelOpExcludePath(node: Rel.Op.Exclude.Path, ctx: Unit): org.partiql.plan.Rel.Op.Exclude.Path {
             val root = when (node.root) {
                 is Rex.Op.Var.Resolved -> visitRexOpVar(node.root, ctx) as org.partiql.plan.Rex.Op.Var
                 is Rex.Op.Var.Unresolved -> org.partiql.plan.Rex.Op.Var(-1) // unresolved in `PlanTyper` results in error
@@ -352,98 +355,38 @@
             )
         }
 
-        override fun visitRelOpExcludeStep(node: Rel.Op.Exclude.Step, ctx: ProblemCallback): org.partiql.plan.Rel.Op.Exclude.Step {
-            return org.partiql.plan.Rel.Op.Exclude.Step(
-                type = visitRelOpExcludeType(node.type, ctx),
-                substeps = node.substeps.map { visitRelOpExcludeStep(it, ctx) }
-=======
-            override fun visitRelOpAggregateCall(node: Rel.Op.Aggregate.Call, ctx: Unit) =
-                super.visitRelOpAggregateCall(node, ctx) as org.partiql.plan.Rel.Op.Aggregate.Call
-
-            override fun visitRelOpAggregateCallUnresolved(node: Rel.Op.Aggregate.Call.Unresolved, ctx: Unit): PlanNode {
-                error("Unresolved aggregate call $node")
-            }
-
-            override fun visitRelOpAggregateCallResolved(node: Rel.Op.Aggregate.Call.Resolved, ctx: Unit): PlanNode {
-                val agg = node.agg.name
-                val args = node.args.map { visitRex(it, ctx) }
-                return org.partiql.plan.relOpAggregateCall(node.agg.name, args)
-            }
-
-            override fun visitRelOpExclude(node: Rel.Op.Exclude, ctx: Unit) = org.partiql.plan.Rel.Op.Exclude(
-                input = visitRel(node.input, ctx),
-                items = node.items.map { visitRelOpExcludeItem(it, ctx) },
->>>>>>> f8cbeb83
-            )
-        }
-
-<<<<<<< HEAD
-        override fun visitRelOpExcludeType(node: Rel.Op.Exclude.Type, ctx: ProblemCallback) =
+        override fun visitRelOpExcludeStep(node: Rel.Op.Exclude.Step, ctx: Unit): org.partiql.plan.Rel.Op.Exclude.Step {
+            return org.partiql.plan.Rel.Op.Exclude.Step(type = visitRelOpExcludeType(node.type, ctx),
+                substeps = node.substeps.map { visitRelOpExcludeStep(it, ctx) })
+        }
+
+        override fun visitRelOpExcludeType(node: Rel.Op.Exclude.Type, ctx: Unit) =
             super.visitRelOpExcludeType(node, ctx) as org.partiql.plan.Rel.Op.Exclude.Type
 
-        override fun visitRelOpExcludeTypeStructSymbol(node: Rel.Op.Exclude.Type.StructSymbol, ctx: ProblemCallback) =
+        override fun visitRelOpExcludeTypeStructSymbol(node: Rel.Op.Exclude.Type.StructSymbol, ctx: Unit) =
             org.partiql.plan.Rel.Op.Exclude.Type.StructSymbol(symbol = node.symbol)
 
-        override fun visitRelOpExcludeTypeStructKey(node: Rel.Op.Exclude.Type.StructKey, ctx: ProblemCallback) =
+        override fun visitRelOpExcludeTypeStructKey(node: Rel.Op.Exclude.Type.StructKey, ctx: Unit) =
             org.partiql.plan.Rel.Op.Exclude.Type.StructKey(key = node.key)
 
-        override fun visitRelOpExcludeTypeCollIndex(node: Rel.Op.Exclude.Type.CollIndex, ctx: ProblemCallback) =
-            org.partiql.plan.Rel.Op.Exclude.Type.CollIndex(index = node.index,)
+        override fun visitRelOpExcludeTypeCollIndex(node: Rel.Op.Exclude.Type.CollIndex, ctx: Unit) =
+            org.partiql.plan.Rel.Op.Exclude.Type.CollIndex(index = node.index)
 
         override fun visitRelOpExcludeTypeStructWildcard(
             node: Rel.Op.Exclude.Type.StructWildcard,
-            ctx: ProblemCallback,
+            ctx: Unit,
         ) = org.partiql.plan.Rel.Op.Exclude.Type.StructWildcard()
 
         override fun visitRelOpExcludeTypeCollWildcard(
             node: Rel.Op.Exclude.Type.CollWildcard,
-            ctx: ProblemCallback,
+            ctx: Unit,
         ) = org.partiql.plan.Rel.Op.Exclude.Type.CollWildcard()
-=======
-            override fun visitRelOpExcludeItem(
-                node: Rel.Op.Exclude.Item,
-                ctx: Unit,
-            ): org.partiql.plan.Rel.Op.Exclude.Item {
-                val root = when (node.root) {
-                    is Rex.Op.Var.Resolved -> visitRexOpVar(node.root, ctx) as org.partiql.plan.Rex.Op.Var
-                    is Rex.Op.Var.Unresolved -> org.partiql.plan.Rex.Op.Var(-1) // unresolved in `PlanTyper` results in error
-                }
-                return org.partiql.plan.Rel.Op.Exclude.Item(
-                    root = root,
-                    steps = node.steps.map { visitRelOpExcludeStep(it, ctx) },
-                )
-            }
-
-            override fun visitRelOpExcludeStep(node: Rel.Op.Exclude.Step, ctx: Unit) =
-                super.visit(node, ctx) as org.partiql.plan.Rel.Op.Exclude.Step
-
-            override fun visitRelOpExcludeStepStructField(node: Rel.Op.Exclude.Step.StructField, ctx: Unit) =
-                org.partiql.plan.Rel.Op.Exclude.Step.StructField(
-                    symbol = visitIdentifierSymbol(node.symbol, ctx),
-                )
->>>>>>> f8cbeb83
-
-            override fun visitRelOpExcludeStepCollIndex(node: Rel.Op.Exclude.Step.CollIndex, ctx: Unit) =
-                org.partiql.plan.Rel.Op.Exclude.Step.CollIndex(
-                    index = node.index,
-                )
-
-            override fun visitRelOpExcludeStepStructWildcard(
-                node: Rel.Op.Exclude.Step.StructWildcard,
-                ctx: Unit,
-            ) = org.partiql.plan.Rel.Op.Exclude.Step.StructWildcard()
-
-            override fun visitRelOpExcludeStepCollWildcard(
-                node: Rel.Op.Exclude.Step.CollWildcard,
-                ctx: Unit,
-            ) = org.partiql.plan.Rel.Op.Exclude.Step.CollWildcard()
-
-            override fun visitRelOpErr(node: Rel.Op.Err, ctx: Unit) = org.partiql.plan.Rel.Op.Err(node.message)
-
-            override fun visitRelBinding(node: Rel.Binding, ctx: Unit) = org.partiql.plan.Rel.Binding(
-                name = node.name,
-                type = node.type,
-            )
-        }
+
+        override fun visitRelOpErr(node: Rel.Op.Err, ctx: Unit) = org.partiql.plan.Rel.Op.Err(node.message)
+
+        override fun visitRelBinding(node: Rel.Binding, ctx: Unit) = org.partiql.plan.Rel.Binding(
+            name = node.name,
+            type = node.type,
+        )
     }
-    +}