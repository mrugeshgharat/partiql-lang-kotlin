--- conflicted
+++ resolved
@@ -21,7 +21,6 @@
 import org.partiql.planner.internal.exclude.ExcludeRepr
 import org.partiql.planner.internal.ir.Identifier
 import org.partiql.planner.internal.ir.PlanNode
-import org.partiql.planner.internal.ir.Ref.Cast.Safety.UNSAFE
 import org.partiql.planner.internal.ir.Rel
 import org.partiql.planner.internal.ir.Rex
 import org.partiql.planner.internal.ir.Statement
@@ -43,6 +42,8 @@
 import org.partiql.planner.internal.ir.relOpUnpivot
 import org.partiql.planner.internal.ir.relType
 import org.partiql.planner.internal.ir.rex
+import org.partiql.planner.internal.ir.rexOpCallDynamic
+import org.partiql.planner.internal.ir.rexOpCallStatic
 import org.partiql.planner.internal.ir.rexOpCaseBranch
 import org.partiql.planner.internal.ir.rexOpCoalesce
 import org.partiql.planner.internal.ir.rexOpCollection
@@ -262,8 +263,8 @@
             // Compute Schema
             val size = max(lhs.type.schema.size, rhs.type.schema.size)
             val schema = List(size) {
-                val lhsBinding = lhs.type.schema.getOrNull(it) ?: Rel.Binding("_$it", MISSING)
-                val rhsBinding = rhs.type.schema.getOrNull(it) ?: Rel.Binding("_$it", MISSING)
+                val lhsBinding = lhs.type.schema.getOrNull(it) ?: Rel.Binding("_$it", ANY)
+                val rhsBinding = rhs.type.schema.getOrNull(it) ?: Rel.Binding("_$it", ANY)
                 val bindingName = when (lhsBinding.name == rhsBinding.name) {
                     true -> lhsBinding.name
                     false -> "_$it"
@@ -528,7 +529,7 @@
         }
 
         override fun visitRexOpMissing(node: Rex.Op.Missing, ctx: StaticType?): PlanNode {
-            val type = ctx ?: MISSING
+            val type = ctx ?: ANY
             return rex(type, node)
         }
 
@@ -559,30 +560,13 @@
         override fun visitRexOpPathIndex(node: Rex.Op.Path.Index, ctx: StaticType?): Rex {
             val root = visitRex(node.root, node.root.type)
             val key = visitRex(node.key, node.key.type)
-<<<<<<< HEAD
-            val elementTypes = root.type.allTypes.map { type ->
-                if (type !is ListType && type !is SexpType) {
-                    return@map MISSING
-                }
-                (type as CollectionType).elementType
-            }.toSet()
-
-            // TODO: For now we just log a single error.
-            //  Ideally we can log more detailed information such as key not integer, etc.
-            if (elementTypes.all { it is MissingType } || key.type !is IntType) {
+
+            // Check Index Type
+            if (!key.type.mayBeType<IntType>()) {
                 return ProblemGenerator.missingRex(
                     rexOpPathIndex(root, key),
-                    ProblemGenerator.expressionAlwaysReturnsMissing("Path Navigation always returns MISSING")
+                    ProblemGenerator.expressionAlwaysReturnsMissing("Collections must be indexed with integers, found ${key.type}")
                 )
-            }
-            val finalType = unionOf(elementTypes).flatten()
-            return rex(finalType.swallowAny(), rexOpPathIndex(root, key))
-=======
-
-            // Check Index Type
-            if (!key.type.mayBeType<IntType>()) {
-                handleAlwaysMissing()
-                return rex(ANY, rexOpErr("Collections must be indexed with integers, found ${key.type}"))
             }
 
             // Get Element Type(s)
@@ -596,11 +580,12 @@
 
             // Check that Root was LIST or SEXP by checking accumuated element types
             if (elementTypes.isEmpty()) {
-                handleAlwaysMissing()
-                return rex(ANY, rexOpErr("Only lists and s-expressions can be indexed with integers, found ${root.type}"))
+                return ProblemGenerator.missingRex(
+                    rexOpPathIndex(root, key),
+                    ProblemGenerator.expressionAlwaysReturnsMissing("Only lists and s-expressions can be indexed with integers, found ${root.type}")
+                )
             }
             return rex(unionOf(elementTypes), rexOpPathIndex(root, key))
->>>>>>> a2d53989
         }
 
         override fun visitRexOpPathKey(node: Rex.Op.Path.Key, ctx: StaticType?): Rex {
@@ -608,24 +593,19 @@
             val key = visitRex(node.key, node.key.type)
 
             // Check Key Type
-<<<<<<< HEAD
-            val toAddTypes = key.type.allTypes.mapNotNull { keyType ->
-                when (keyType) {
-                    is StringType -> null
-                    is NullType -> NULL
-                    else -> MISSING
-                }
-=======
             if (!key.type.mayBeType<StringType>()) {
-                handleAlwaysMissing()
-                return rex(ANY, rexOpErr("Expected string but found: ${key.type}."))
->>>>>>> a2d53989
+                return ProblemGenerator.missingRex(
+                    rexOpPathKey(root, key),
+                    ProblemGenerator.expressionAlwaysReturnsMissing("Expected string but found: ${key.type}.")
+                )
             }
 
             // Check Root Type
             if (!root.type.mayBeType<StructType>()) {
-                handleAlwaysMissing()
-                return rex(ANY, rexOpErr("Key lookup may only occur on structs, not ${root.type}."))
+                return ProblemGenerator.missingRex(
+                    rexOpPathKey(root, key),
+                    ProblemGenerator.expressionAlwaysReturnsMissing("Key lookup may only occur on structs, not ${root.type}.")
+                )
             }
 
             // Get Element Type
@@ -637,50 +617,32 @@
                         val id = identifierSymbol(lit.string!!, Identifier.CaseSensitivity.SENSITIVE)
                         inferStructLookup(struct, id)?.first
                     } else {
-                        return@map MISSING
+                        return@inferListNotNull ANY
                     }
                 } else {
                     // cannot infer type of non-literal path step because we don't know its value
                     // we might improve upon this with some constant folding prior to typing
                     ANY
                 }
-<<<<<<< HEAD
-            }.toSet()
-
-            // TODO: For now, we just log a single error.
-            //  Ideally we can add more details such as key is not an text, root is not a struct, etc.
-            if (pathTypes.all { it == MISSING } ||
-                (toAddTypes.size == key.type.allTypes.size && toAddTypes.all { it is MissingType }) // key value check
-            ) return ProblemGenerator.missingRex(
-                rexOpPathKey(root, key),
-                ProblemGenerator.expressionAlwaysReturnsMissing("Path Navigation failed")
-            )
-            val finalType = unionOf(pathTypes + toAddTypes).flatten()
-            return rex(finalType.swallowAny(), rexOpPathKey(root, key))
-=======
             }
             if (elementType.isEmpty()) {
-                handleAlwaysMissing()
-                return rex(ANY, rexOpPathKey(root, key))
+                return ProblemGenerator.missingRex(
+                    rexOpPathKey(root, key),
+                    ProblemGenerator.expressionAlwaysReturnsMissing("Key lookup did not result in any element types.")
+                )
             }
             return rex(unionOf(elementType), rexOpPathKey(root, key))
->>>>>>> a2d53989
         }
 
         override fun visitRexOpPathSymbol(node: Rex.Op.Path.Symbol, ctx: StaticType?): Rex {
             val root = visitRex(node.root, node.root.type)
 
-<<<<<<< HEAD
-            val paths = root.type.allTypes.mapNotNull { type ->
-                val struct = type as? StructType ?: return@mapNotNull null
-                val (pathType, replacementId) = inferStructLookup(
-                    struct, identifierSymbol(node.key, Identifier.CaseSensitivity.INSENSITIVE)
-                )
-=======
             // Check Root Type
             if (!root.type.mayBeType<StructType>()) {
-                handleAlwaysMissing()
-                return rex(ANY, rexOpErr("Symbol lookup may only occur on structs, not ${root.type}."))
+                return ProblemGenerator.missingRex(
+                    rexOpPathSymbol(root, node.key),
+                    ProblemGenerator.expressionAlwaysReturnsMissing("Symbol lookup may only occur on structs, not ${root.type}.")
+                )
             }
 
             // Get Element Types
@@ -690,7 +652,6 @@
                     struct,
                     identifierSymbol(node.key, Identifier.CaseSensitivity.INSENSITIVE)
                 ) ?: return@inferRexListNotNull null
->>>>>>> a2d53989
                 when (replacementId.caseSensitivity) {
                     Identifier.CaseSensitivity.INSENSITIVE -> rex(pathType, rexOpPathSymbol(root, replacementId.symbol))
                     Identifier.CaseSensitivity.SENSITIVE -> rex(
@@ -698,28 +659,17 @@
                     )
                 }
             }
-<<<<<<< HEAD
-
-            if (paths.isEmpty()) return ProblemGenerator.missingRex(
-                rexOpPathSymbol(root, node.key),
-                ProblemGenerator.expressionAlwaysReturnsMissing("Path Navigation failed - Expect Root to be of type Struct but is ${root.type}")
-            )
-            val type = unionOf(paths.map { it.type }.toSet()).flatten()
-            if (type is MissingType) return ProblemGenerator.missingRex(
-                rexOpPathSymbol(root, node.key),
-                ProblemGenerator.expressionAlwaysReturnsMissing("Path Navigation always returns MISSING")
-            )
-=======
             // Determine output type
             val type = when (paths.size) {
                 // Escape early since no inference could be made
                 0 -> {
-                    handleAlwaysMissing()
-                    return rex(ANY, Rex.Op.Path.Symbol(root, node.key))
+                    return ProblemGenerator.missingRex(
+                        rexOpPathSymbol(root, node.key),
+                        ProblemGenerator.expressionAlwaysReturnsMissing("No output types could be gathered.")
+                    )
                 }
                 else -> unionOf(paths.map { it.type }.toSet())
             }
->>>>>>> a2d53989
 
             // replace step only if all are disambiguated
             val allElementsInferred = paths.size == root.type.allTypes.size
@@ -733,7 +683,6 @@
 
         private fun rexString(str: String) = rex(STRING, rexOpLit(stringValue(str)))
 
-<<<<<<< HEAD
         override fun visitRexOpCastUnresolved(node: Rex.Op.Cast.Unresolved, ctx: StaticType?): Rex {
             val arg = visitRex(node.arg, null)
             val cast = env.resolveCast(arg, node.target) ?: return ProblemGenerator.errorRex(
@@ -744,15 +693,7 @@
         }
 
         override fun visitRexOpCastResolved(node: Rex.Op.Cast.Resolved, ctx: StaticType?): Rex {
-            var type = node.cast.target.toNonNullStaticType()
-            val nullable = node.arg.type.isNullable()
-            if (nullable) {
-                type = type.asNullable()
-            }
-            val missable = node.arg.type.isMissable() || node.cast.safety == UNSAFE
-            if (missable) {
-                type = unionOf(type, MISSING).flatten()
-            }
+            val type = node.cast.target.toStaticType()
             return rex(type, node)
         }
 
@@ -772,8 +713,6 @@
             return visitRex(rex, null)
         }
 
-=======
->>>>>>> a2d53989
         /**
          * Resolve and type scalar function calls.
          *
@@ -783,51 +722,18 @@
          */
         @OptIn(FnExperimental::class)
         override fun visitRexOpCallStatic(node: Rex.Op.Call.Static, ctx: StaticType?): Rex {
-<<<<<<< HEAD
             // Apply the coercions as explicit casts
             val args: List<Rex> = node.args.map {
                 // Type the coercions
                 when (val op = it.op) {
                     is Rex.Op.Cast.Resolved -> visitRexOpCastResolved(op, null)
                     else -> it
-=======
-            // Already resolved; unreachable but handle gracefully.
-            if (node.fn is Fn.Resolved) return rex(ctx!!, node)
-
-            // Type the arguments
-            val fn = node.fn as Fn.Unresolved
-            val args = node.args.map { visitRex(it, null) }
-
-            // Try to match the arguments to functions defined in the catalog
-            return when (val match = env.resolveFn(fn, args)) {
-                is FnMatch.Ok -> toRexCall(match, args)
-                is FnMatch.Dynamic -> {
-                    val types = mutableSetOf<StaticType>()
-                    val candidates = match.candidates.map { candidate ->
-                        val rex = toRexCall(candidate, args)
-                        val staticCall =
-                            rex.op as? Rex.Op.Call.Static ?: error("ToRexCall should always return a static call.")
-                        val resolvedFn = staticCall.fn as? Fn.Resolved ?: error("This should have been resolved")
-                        types.add(rex.type)
-                        val coercions = candidate.mapping.map { it?.let { fnResolved(it) } }
-                        rexOpCallDynamicCandidate(fn = resolvedFn, coercions = coercions)
-                    }
-                    val op = rexOpCallDynamic(args = args, candidates = candidates)
-                    rex(type = unionOf(types).flatten(), op = op)
-                }
-                is FnMatch.Error -> {
-                    handleUnknownFunction(match)
-                    rexErr("Unknown scalar function $fn")
->>>>>>> a2d53989
-                }
-            }
-            // Infer fn return type
-            val type = inferFnType(node.fn.signature, args)
-            if (type is MissingType)
-                return ProblemGenerator.missingRex(
-                    node,
-                    ProblemGenerator.expressionAlwaysReturnsMissing("function always returns missing"),
-                )
+                }
+            }
+            val type = inferFnType(node.fn.signature, args) ?: return ProblemGenerator.missingRex(
+                rexOpCallStatic(node.fn, args),
+                ProblemGenerator.expressionAlwaysReturnsMissing("Static function always receives MISSING arguments.")
+            )
             return rex(type, node)
         }
 
@@ -847,50 +753,18 @@
          */
         @OptIn(FnExperimental::class)
         override fun visitRexOpCallDynamic(node: Rex.Op.Call.Dynamic, ctx: StaticType?): Rex {
-<<<<<<< HEAD
             var isMissingCall = false
-            val types = node.candidates.map { candidate ->
+            val types = node.candidates.mapNotNull { candidate ->
                 isMissingCall = isMissingCall || candidate.fn.signature.isMissingCall
                 inferFnType(candidate.fn.signature, node.args)
             }.toMutableSet()
-
-            // We had a branch (arg type permutation) without a candidate.
-            if (!node.exhaustive) {
-                types.add(MISSING)
-            }
-
+            if (types.isEmpty()) {
+                return ProblemGenerator.missingRex(
+                    rexOpCallDynamic(node.args, node.candidates, exhaustive = true), // TODO: Remove exhaustive
+                    ProblemGenerator.expressionAlwaysReturnsMissing("Function is always passed MISSING values.")
+                )
+            }
             return rex(type = unionOf(types).flatten(), op = node)
-=======
-            return rex(ANY, rexOpErr("Direct dynamic calls are not supported. This should have been a static call."))
-        }
-
-        private fun toRexCall(
-            match: FnMatch.Ok<FunctionSignature.Scalar>,
-            args: List<Rex>,
-        ): Rex {
-            // Found a match!
-            val newFn = fnResolved(match.signature)
-            val newArgs = rewriteFnArgs(match.mapping, args)
-
-            // Check literal missing inputs
-            val argAlwaysMissing = args.any {
-                val op = it.op as? Rex.Op.Lit ?: return@any false
-                op.value is MissingValue
-            }
-            if (argAlwaysMissing) {
-                // TODO: The V1 branch has support for isMissable and isMissingCall. This codebase, however, does not
-                //  have support for these concepts yet. This specific commit (see Git blame) does not seek to add this
-                //  functionality. Below is a work-around for the lack of "isMissable" and "isMissingCall"
-                if (match.signature.name !in FUNCTIONS_HANDLING_MISSING) {
-                    handleAlwaysMissing()
-                }
-            }
-
-            // Type return
-            val returns = newFn.signature.returns
-            val op = rexOpCallStatic(newFn, newArgs)
-            return rex(returns.toStaticType().flatten(), op)
->>>>>>> a2d53989
         }
 
         override fun visitRexOpCase(node: Rex.Op.Case, ctx: StaticType?): Rex {
@@ -904,26 +778,12 @@
                 var branch = oldBranches[i]
                 branch = visitRexOpCaseBranch(branch, branch.rex.type)
 
-<<<<<<< HEAD
-                // Check if branch condition is falsey
-                if (boolOrNull(branch.condition.op) == false || branch.condition.type == MISSING) {
-                    continue // prune
-                }
-
-                // Emit typing error if a branch condition is never a boolean (prune)
-                if (!canBeBoolean(branch.condition.type)) {
-                    // prune, always false
-                    continue
-=======
                 // Emit typing error if a branch condition is never a boolean (prune)
                 if (!branch.condition.type.mayBeType<BoolType>()) {
-                    onProblem.invoke(
-                        Problem(
-                            UNKNOWN_PROBLEM_LOCATION,
-                            PlanningProblemDetails.IncompatibleTypesForOp(branch.condition.type.allTypes, "CASE_WHEN")
-                        )
+                    return ProblemGenerator.missingRex(
+                        node,
+                        ProblemGenerator.incompatibleTypesForOp(branch.condition.type.allTypes, "CASE_WHEN"),
                     )
->>>>>>> a2d53989
                 }
 
                 // Accumulate typing information, but skip if literal NULL or MISSING
@@ -937,13 +797,6 @@
 
             // Compute the CASE-WHEN type from the accumulator
             val (type, mapping) = typer.mapping()
-
-            if (type is MissingType) {
-                return ProblemGenerator.missingRex(
-                    causes = newBranches.map { it.rex.op },
-                    problem = ProblemGenerator.expressionAlwaysReturnsMissing("CASE-WHEN always returns missing"),
-                )
-            }
 
             // Rewrite branches if we have coercions.
             if (mapping != null) {
@@ -955,9 +808,6 @@
                     val (operand, target) = mapping[i]
                     if (operand == target) continue // skip
                     val branch = newBranches[i]
-                    if (branch.rex.type is MissingType) {
-                        continue // skip
-                    }
                     val cast = env.resolveCast(branch.rex, target)!!
                     val rex = rex(type, cast)
                     newBranches[i] = branch.copy(rex = rex)
@@ -1116,15 +966,10 @@
         override fun visitRexOpCollection(node: Rex.Op.Collection, ctx: StaticType?): Rex {
             // Check Type
             if (ctx!! !is CollectionType) {
-<<<<<<< HEAD
                 return ProblemGenerator.missingRex(
                     node,
                     ProblemGenerator.unexpectedType(ctx, setOf(StaticType.LIST, StaticType.BAG, StaticType.SEXP))
                 )
-=======
-                handleUnexpectedType(ctx, setOf(StaticType.LIST, StaticType.BAG, StaticType.SEXP))
-                return rex(ANY, rexOpErr("Expected collection type"))
->>>>>>> a2d53989
             }
             val values = node.values.map { visitRex(it, it.type) }
             val t = when (values.size) {
@@ -1144,13 +989,7 @@
             val fields = node.fields.mapNotNull {
                 val k = visitRex(it.k, it.k.type)
                 val v = visitRex(it.v, it.v.type)
-                if (k.op is Rex.Op.Err || k.op is Rex.Op.Missing || v.op is Rex.Op.Err || v.op is Rex.Op.Missing) {
-                    rexOpStructField(k, v)
-                } else if (v.type is MissingType) {
-                    null
-                } else {
-                    rexOpStructField(k, v)
-                }
+                rexOpStructField(k, v)
             }
             var structIsClosed = true
             val structTypeFields = mutableListOf<StructType.Field>()
@@ -1164,9 +1003,7 @@
                             val name = key.value.string!!
                             val type = field.v.type
                             structKeysSeent.add(name)
-                            if (field.v.type !is MissingType) {
-                                structTypeFields.add(StructType.Field(name, type))
-                            }
+                            structTypeFields.add(StructType.Field(name, type))
                         }
                     }
                     else -> {
@@ -1291,7 +1128,10 @@
                     val argTypes = args.map { it.type }
                     val anyArgIsNotStruct = argTypes.any { argType -> !argType.mayBeType<StructType>() }
                     if (anyArgIsNotStruct) {
-                        handleAlwaysMissing()
+                        return ProblemGenerator.missingRex(
+                            rexOpTupleUnion(args),
+                            ProblemGenerator.expressionAlwaysReturnsMissing("TUPLEUNION always receives a non-struct argumnent.")
+                        )
                     }
                     val potentialTypes = buildArgumentPermutations(argTypes).mapNotNull { argumentList ->
                         calculateTupleUnionOutputType(argumentList)
@@ -1345,19 +1185,7 @@
                         uniqueAttrs = uniqueAttrs && arg.constraints.contains(TupleConstraint.UniqueAttrs(true))
                     }
                     is AnyOfType -> {
-<<<<<<< HEAD
                         error("TupleUnion wasn't normalized to exclude union types.")
-                    }
-                    is NullType -> {
-                        return NULL
-=======
-                        onProblem.invoke(
-                            Problem(
-                                UNKNOWN_PROBLEM_LOCATION,
-                                PlanningProblemDetails.CompileError("TupleUnion wasn't normalized to exclude union types.")
-                            )
-                        )
->>>>>>> a2d53989
                     }
                     else -> {
                         return null
@@ -1489,55 +1317,19 @@
         private fun sensitive(str: String): Identifier.Symbol =
             identifierSymbol(str, Identifier.CaseSensitivity.SENSITIVE)
 
+        /**
+         * Returns NULL when the function is a missing call and always has an argument that is the missing value
+         */
         @OptIn(FnExperimental::class)
-        private fun inferFnType(fn: FnSignature, args: List<Rex>): StaticType {
-
-            // Determine role of NULL and MISSING in the return type
-            var hadNull = false
-            var hadNullable = false
-            var hadMissing = false
-            var hadMissable = false
-            for (arg in args) {
-                val t = arg.type
-                when {
-                    t is MissingType -> hadMissing = true
-                    t is NullType -> hadNull = true
-                    t.isMissable() -> hadMissable = true
-                    t.isNullable() -> hadNullable = true
-                }
-            }
-
-            // True iff NULL CALL and had a NULL arg;
-            val isNull = (fn.isNullCall && hadNull)
-
-            // True iff NULL CALL and had a NULLABLE arg; or is a NULLABLE operator
-            val isNullable = (fn.isNullCall && hadNullable) || fn.isNullable
-
-            // True iff MISSING CALL and had a MISSING arg.
-            val isMissing = fn.isMissingCall && hadMissing
-
-            // True iff MISSING CALL and had a MISSABLE arg
-            val isMissable = (fn.isMissingCall && hadMissable) && fn.isMissable
-
-            // Return type with calculated nullability
-            var type: StaticType = when {
-                isMissing -> MISSING
-                // Edge cases for EQ and boolean connective
-                // If function can not return missing or null, can not propagate missing or null
-                // AKA, the Function IS MISSING
-                // return signature return type
-                !fn.isMissable && !fn.isMissingCall && !fn.isNullable && !fn.isNullCall -> fn.returns.toNonNullStaticType()
-                isNull || (!fn.isMissable && hadMissing) -> NULL
-                isNullable -> fn.returns.toStaticType()
-                else -> fn.returns.toNonNullStaticType()
-            }
-
-            // Propagate MISSING unless this operator explicitly doesn't return missing (fn.isMissable = false).
-            if (isMissable) {
-                type = unionOf(type, MISSING)
-            }
-
-            return type.flatten()
+        private fun inferFnType(fn: FnSignature, args: List<Rex>): StaticType? {
+            val argAlwaysMissing = args.any {
+                val op = it.op as? Rex.Op.Lit ?: return@any false
+                op.value is MissingValue
+            }
+            if (fn.isMissingCall && argAlwaysMissing) {
+                return null
+            }
+            return fn.returns.toStaticType()
         }
 
         /**
@@ -1554,58 +1346,16 @@
          *     Let TX be the single-column table that is the result of applying the <value expression>
          *     to each row of T and eliminating null values <--- all NULL values are eliminated as inputs
          */
-<<<<<<< HEAD
         @OptIn(FnExperimental::class)
         fun resolveAgg(node: Rel.Op.Aggregate.Call.Unresolved): Pair<Rel.Op.Aggregate.Call, StaticType> {
             // Type the arguments
-            var isMissable = false
             val args = node.args.map { visitRex(it, null) }
             val argsResolved = relOpAggregateCallUnresolved(node.name, node.setQuantifier, args)
 
             // Resolve the function
             val call = env.resolveAgg(node.name, node.setQuantifier, args) ?: return argsResolved to ANY
-            if (args.any { it.type == MISSING }) return argsResolved to MISSING
-            if (args.any { it.type.isMissable() }) isMissable = true
-
-            // Treat MISSING as NULL in aggregations.
-            val isNullable = call.agg.signature.isNullable || isMissable
             val returns = call.agg.signature.returns
-            val type: StaticType = when {
-                isNullable -> returns.toStaticType()
-                else -> returns.toNonNullStaticType()
-=======
-        fun resolveAgg(agg: Agg.Unresolved, arguments: List<Rex>): Pair<Rel.Op.Aggregate.Call, StaticType> {
-            val args = arguments.map {
-                val arg = visitRex(it, it.type)
-                arg
-            }
-
-            // Try to match the arguments to functions defined in the catalog
-            return when (val match = env.resolveAgg(agg, args)) {
-                is FnMatch.Ok -> {
-                    // Found a match!
-                    val newAgg = aggResolved(match.signature)
-                    val newArgs = rewriteFnArgs(match.mapping, args)
-                    val returns = newAgg.signature.returns
-
-                    // Return type with calculated nullability
-                    val type = when {
-                        newAgg.signature.isNullable -> returns.toStaticType()
-                        else -> returns.toStaticType()
-                    }
-
-                    // Finally, rewrite this node
-                    relOpAggregateCall(newAgg, newArgs) to type
-                }
-                is FnMatch.Dynamic -> TODO("Dynamic aggregates not yet supported.")
-                is FnMatch.Error -> {
-                    handleUnknownFunction(match)
-                    return relOpAggregateCall(agg, listOf(rexErr("MISSING"))) to ANY
-                }
->>>>>>> a2d53989
-            }
-            //
-            return call to type
+            return call to returns.toStaticType()
         }
     }
 
@@ -1620,16 +1370,12 @@
     private fun Rex.type(input: List<Rel.Binding>, stack: List<TypeEnv>, strategy: Scope = Scope.LOCAL) =
         RexTyper(TypeEnv(input, stack), strategy).visitRex(this, this.type)
 
-<<<<<<< HEAD
     /**
      * This types the [Rex] given a [TypeEnv]. We use the [TypeEnv.schema] as the input schema and the [TypeEnv.outer]
      * as the outer scopes/
      */
     private fun Rex.type(typeEnv: TypeEnv, strategy: Scope = Scope.LOCAL) =
         RexTyper(typeEnv, strategy).visitRex(this, this.type)
-=======
-    private fun rexErr(message: String) = rex(ANY, rexOpErr(message))
->>>>>>> a2d53989
 
     /**
      * I found decorating the tree with the binding names (for resolution) was easier than associating introduced
@@ -1680,99 +1426,6 @@
         else -> fromSourceType
     }
 
-<<<<<<< HEAD
-=======
-    /**
-     * Rewrites function arguments, wrapping in the given function if exists.
-     */
-    private fun rewriteFnArgs(mapping: List<FunctionSignature.Scalar?>, args: List<Rex>): List<Rex> {
-        if (mapping.size != args.size) {
-            error("Fatal, malformed function mapping") // should be unreachable given how a mapping is generated.
-        }
-        val newArgs = mutableListOf<Rex>()
-        for (i in mapping.indices) {
-            var a = args[i]
-            val m = mapping[i]
-            if (m != null) {
-                // rewrite
-                val type = m.returns.toStaticType()
-                val cast = rexOpCallStatic(fnResolved(m), listOf(a))
-                a = rex(type, cast)
-            }
-            newArgs.add(a)
-        }
-        return newArgs
-    }
-
-    private fun assertAsInt(type: StaticType) {
-        if (type.flatten().allTypes.any { variant -> variant is IntType }.not()) {
-            handleUnexpectedType(type, setOf(StaticType.INT))
-        }
-    }
-
-    // ERRORS
-
-    /**
-     * Invokes [onProblem] with a newly created [PlanningProblemDetails.UndefinedVariable] and returns the
-     * [PlanningProblemDetails.UndefinedVariable].
-     */
-    private fun handleUndefinedVariable(name: Identifier, locals: Set<String>): PlanningProblemDetails.UndefinedVariable {
-        val planName = PlanTransform.visitIdentifier(name, onProblem)
-        val details = PlanningProblemDetails.UndefinedVariable(planName, locals)
-        onProblem(
-            Problem(
-                sourceLocation = UNKNOWN_PROBLEM_LOCATION,
-                details = details
-            )
-        )
-        return details
-    }
-
-    private fun handleUnexpectedType(actual: StaticType, expected: Set<StaticType>) {
-        onProblem(
-            Problem(
-                sourceLocation = UNKNOWN_PROBLEM_LOCATION,
-                details = PlanningProblemDetails.UnexpectedType(actual, expected),
-            )
-        )
-    }
-
-    private fun handleUnknownFunction(match: FnMatch.Error<*>) {
-        onProblem(
-            Problem(
-                sourceLocation = UNKNOWN_PROBLEM_LOCATION,
-                details = PlanningProblemDetails.UnknownFunction(
-                    match.identifier.normalize(),
-                    match.args.map { a -> a.type },
-                )
-            )
-        )
-    }
-
-    private fun handleAlwaysMissing() {
-        onProblem(
-            Problem(
-                sourceLocation = UNKNOWN_PROBLEM_LOCATION,
-                details = PlanningProblemDetails.ExpressionAlwaysReturnsNullOrMissing
-            )
-        )
-    }
-
-    private fun handleUnresolvedExcludeRoot(root: Identifier) {
-        onProblem(
-            Problem(
-                sourceLocation = UNKNOWN_PROBLEM_LOCATION,
-                details = PlanningProblemDetails.UnresolvedExcludeExprRoot(
-                    when (root) {
-                        is Identifier.Symbol -> root.symbol
-                        is Identifier.Qualified -> root.toString()
-                    }
-                )
-            )
-        )
-    }
-
->>>>>>> a2d53989
     // HELPERS
 
     private fun Identifier.debug(): String = when (this) {
@@ -1783,28 +1436,7 @@
         }
     }
 
-<<<<<<< HEAD
-    /**
-     * This will make all binding values nullables. If the value is a struct, each field will be nullable.
-     *
-     * Note, this does not handle union types or nullable struct types.
-     */
-    private fun List<Rel.Binding>.pad() = map {
-        val type = when (val t = it.type) {
-            is StructType -> t.withNullableFields()
-            else -> t.asNullable()
-        }
-        relBinding(it.name, type)
-    }
-
-    private fun StructType.withNullableFields(): StructType {
-        return copy(fields.map { it.copy(value = it.value.asNullable()) })
-    }
-
     private fun excludeBindings(input: List<Rel.Binding>, item: Rel.Op.Exclude.Path): List<Rel.Binding> {
-=======
-    private fun excludeBindings(input: List<Rel.Binding>, item: Rel.Op.Exclude.Item): List<Rel.Binding> {
->>>>>>> a2d53989
         var matchedRoot = false
         val output = input.map {
             when (val root = item.root) {
