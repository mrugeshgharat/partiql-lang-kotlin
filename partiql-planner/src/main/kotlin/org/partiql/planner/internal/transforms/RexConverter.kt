--- conflicted
+++ resolved
@@ -16,7 +16,6 @@
 
 package org.partiql.planner.internal.transforms
 
-import com.amazon.ionelement.api.loadSingleElement
 import org.partiql.ast.AstNode
 import org.partiql.ast.DatetimeField
 import org.partiql.ast.Expr
@@ -72,7 +71,6 @@
 
     internal fun applyRel(expr: Expr, context: Env): Rex = expr.accept(ToRex, context)
 
-    @OptIn(PartiQLValueExperimental::class)
     @Suppress("PARAMETER_NAME_CHANGED_ON_OVERRIDE")
     private object ToRex : AstBaseVisitor<Rex, Env>() {
 
@@ -90,36 +88,29 @@
         override fun defaultReturn(node: AstNode, context: Env): Rex =
             throw IllegalArgumentException("unsupported rex $node")
 
+        /**
+         * TODO REMOVE PartiQLValue from AST – https://github.com/partiql/partiql-lang-kotlin/issues/1589
+         */
+        @OptIn(PartiQLValueExperimental::class)
         override fun visitExprLit(node: Expr.Lit, context: Env): Rex {
             val type = CompilerType(
                 _delegate = node.value.type.toPType(),
                 isNullValue = node.value.isNull,
                 isMissingValue = node.value is MissingValue
             )
-            // TODO update in https://github.com/partiql/partiql-lang-kotlin/issues/1589
             val op = rexOpLit(Datum.of(node.value))
             return rex(type, op)
         }
 
-<<<<<<< HEAD
-        /**
-         * TODO PartiQLValue will be replaced by Datum (i.e. IonDatum) is a subsequent PR.
+        /**
+         * TODO add registration of variant types to catalog functionality.
          */
         override fun visitExprVariant(node: Expr.Variant, ctx: Env): Rex {
-            if (node.encoding != "ion") {
-                throw IllegalArgumentException("unsupported encoding ${node.encoding}")
-            }
-            val ion = loadSingleElement(node.value)
-            val value = PartiQLValueIonReaderBuilder.standard().build(ion).read()
-            val type = CompilerType(value.type.toPType())
-=======
-        override fun visitExprVariant(node: Expr.Variant, ctx: Env): Rex {
-            val value = when (node.encoding) {
+            val value = when (node.encoding.lowercase()) {
                 "ion" -> IonDatum.of(node.value)
                 else -> throw IllegalArgumentException("unsupported variant encoding ${node.encoding}")
             }
             val type = CompilerType(value.type)
->>>>>>> 832c2ec5
             return rex(type, rexOpLit(value))
         }
 
@@ -305,6 +296,7 @@
             }
         }
 
+        @OptIn(PartiQLValueExperimental::class)
         override fun visitExprPath(node: Expr.Path, context: Env): Rex {
             // Args
             val root = visitExprCoerce(node.root, context)
