--- conflicted
+++ resolved
@@ -19,12 +19,8 @@
 import org.partiql.ast.AstNode
 import org.partiql.ast.DatetimeField
 import org.partiql.ast.Expr
-<<<<<<< HEAD
 import org.partiql.ast.QueryBody
 import org.partiql.ast.Select
-=======
-import org.partiql.ast.SetOp
->>>>>>> 546a1267
 import org.partiql.ast.SetQuantifier
 import org.partiql.ast.Type
 import org.partiql.ast.visitor.AstBaseVisitor
@@ -54,22 +50,12 @@
 import org.partiql.planner.internal.ir.rexOpStructField
 import org.partiql.planner.internal.ir.rexOpSubquery
 import org.partiql.planner.internal.ir.rexOpTupleUnion
-<<<<<<< HEAD
 import org.partiql.planner.internal.ir.rexOpVarLocal
 import org.partiql.planner.internal.ir.rexOpVarUnresolved
 import org.partiql.planner.internal.typer.CompilerType
 import org.partiql.planner.internal.typer.PlanTyper.Companion.toCType
 import org.partiql.types.PType
 import org.partiql.value.MissingValue
-=======
-import org.partiql.planner.internal.ir.rexOpVarResolved
-import org.partiql.planner.internal.ir.rexOpVarUnresolved
-import org.partiql.planner.internal.transforms.RelConverter.nil
-import org.partiql.planner.internal.typer.toNonNullStaticType
-import org.partiql.planner.internal.typer.toStaticType
-import org.partiql.types.StaticType
-import org.partiql.types.TimeType
->>>>>>> 546a1267
 import org.partiql.value.PartiQLValueExperimental
 import org.partiql.value.StringValue
 import org.partiql.value.boolValue
@@ -142,15 +128,7 @@
          * @param ctx
          * @return
          */
-<<<<<<< HEAD
         internal fun visitExprCoerce(node: Expr, ctx: Env, coercion: Rex.Op.Subquery.Coercion = Rex.Op.Subquery.Coercion.SCALAR): Rex {
-=======
-        private fun visitExprCoerce(
-            node: Expr,
-            ctx: Env,
-            coercion: Rex.Op.Subquery.Coercion = Rex.Op.Subquery.Coercion.SCALAR,
-        ): Rex {
->>>>>>> 546a1267
             val rex = super.visitExpr(node, ctx)
             return when (isSqlSelect(node)) {
                 true -> {
@@ -322,7 +300,6 @@
             // Attempt to create qualified identifier
             val (newRoot, newSteps) = when (val op = root.op) {
                 is Rex.Op.Var.Unresolved -> {
-<<<<<<< HEAD
                     // convert consecutive symbol path steps to the root identifier
                     var i = 0
                     val parts = mutableListOf<Identifier.Part>()
@@ -330,26 +307,6 @@
                     for (step in node.steps) {
                         if (step !is Expr.Path.Step.Symbol) {
                             break
-=======
-                    val identifierSteps = mutableListOf<Identifier>()
-                    run {
-                        node.steps.forEach { step ->
-                            if (step !is Expr.Path.Step.Symbol) {
-                                return@run
-                            }
-                            identifierSteps.add(AstToPlan.convert(step.symbol))
-                        }
-                    }
-                    when (identifierSteps.size) {
-                        0 -> root to node.steps
-                        else -> {
-                            val newRoot = rex(
-                                StaticType.ANY,
-                                rexOpVarUnresolved(mergeIdentifiers(op.identifier, identifierSteps), op.scope)
-                            )
-                            val newSteps = node.steps.subList(identifierSteps.size, node.steps.size)
-                            newRoot to newSteps
->>>>>>> 546a1267
                         }
                         parts.add(AstToPlan.part(step.symbol))
                         i += 1
@@ -386,7 +343,6 @@
 
                             else -> rexOpPathIndex(current, key)
                         }
-<<<<<<< HEAD
                         op
                     }
 
@@ -399,16 +355,6 @@
                             AstIdentifier.CaseSensitivity.INSENSITIVE -> {
                                 // case-insensitive path step becomes a symbol lookup
                                 rexOpPathSymbol(current, step.symbol.symbol)
-=======
-                        is Expr.Path.Step.Symbol -> {
-                            val identifier = AstToPlan.convert(step.symbol)
-                            when (identifier.caseSensitivity) {
-                                Identifier.CaseSensitivity.SENSITIVE -> rexOpPathKey(
-                                    current,
-                                    rexString(identifier.symbol)
-                                )
-                                Identifier.CaseSensitivity.INSENSITIVE -> rexOpPathSymbol(current, identifier.symbol)
->>>>>>> 546a1267
                             }
                         }
                     }
@@ -904,10 +850,6 @@
             return rex(ANY, call)
         }
 
-<<<<<<< HEAD
-=======
-        // TODO: Ignoring type parameters (EXCEPT DECIMAL) now
->>>>>>> 546a1267
         override fun visitExprCast(node: Expr.Cast, ctx: Env): Rex {
             val type = visitType(node.asType)
             val arg = visitExprCoerce(node.value, ctx)
@@ -916,7 +858,6 @@
 
         private fun visitType(type: Type): CompilerType {
             return when (type) {
-<<<<<<< HEAD
                 is Type.NullType -> error("Casting to NULL is not supported.")
                 is Type.Missing -> error("Casting to MISSING is not supported.")
                 is Type.Bool -> PType.bool()
@@ -960,52 +901,6 @@
                 is Type.Bag -> PType.bag()
                 is Type.Sexp -> PType.sexp()
                 is Type.Any -> PType.dynamic()
-=======
-                is Type.NullType -> rex(StaticType.NULL, call("cast_null", arg0))
-                is Type.Missing -> rex(StaticType.MISSING, call("cast_missing", arg0))
-                is Type.Bool -> rex(StaticType.BOOL, call("cast_bool", arg0))
-                is Type.Tinyint -> TODO("Static Type does not have TINYINT type")
-                is Type.Smallint, is Type.Int2 -> rex(StaticType.INT2, call("cast_int16", arg0))
-                is Type.Int4 -> rex(StaticType.INT4, call("cast_int32", arg0))
-                is Type.Bigint, is Type.Int8 -> rex(StaticType.INT8, call("cast_int64", arg0))
-                is Type.Int -> rex(StaticType.INT, call("cast_int", arg0))
-                is Type.Real -> TODO("Static Type does not have REAL type")
-                is Type.Float32 -> TODO("Static Type does not have FLOAT32 type")
-                is Type.Float64 -> rex(StaticType.FLOAT, call("cast_float64", arg0))
-                is Type.Decimal -> {
-                    if (type.precision != null) {
-                        // CONSTRAINED — cast_decimal(arg, precision, scale)
-                        val p = rex(StaticType.INT4, rexOpLit(int32Value(type.precision)))
-                        val s = rex(StaticType.INT4, rexOpLit(int32Value(type.scale ?: 0)))
-                        rex(StaticType.DECIMAL, call("cast_decimal", arg0, p, s))
-                    } else {
-                        // UNCONSTRAINED — cast_decimal(arg)
-                        rex(StaticType.DECIMAL, call("cast_decimal", arg0))
-                    }
-                }
-                is Type.Numeric -> rex(StaticType.DECIMAL, call("cast_numeric", arg0))
-                is Type.Char -> rex(StaticType.CHAR, call("cast_char", arg0))
-                is Type.Varchar -> rex(StaticType.STRING, call("cast_varchar", arg0))
-                is Type.String -> rex(StaticType.STRING, call("cast_string", arg0))
-                is Type.Symbol -> rex(StaticType.SYMBOL, call("cast_symbol", arg0))
-                is Type.Bit -> TODO("Static Type does not have Bit type")
-                is Type.BitVarying -> TODO("Static Type does not have BitVarying type")
-                is Type.ByteString -> TODO("Static Type does not have ByteString type")
-                is Type.Blob -> rex(StaticType.BLOB, call("cast_blob", arg0))
-                is Type.Clob -> rex(StaticType.CLOB, call("cast_clob", arg0))
-                is Type.Date -> rex(StaticType.DATE, call("cast_date", arg0))
-                is Type.Time -> rex(StaticType.TIME, call("cast_time", arg0))
-                is Type.TimeWithTz -> rex(TimeType(null, true), call("cast_timeWithTz", arg0))
-                is Type.Timestamp -> TODO("Need to rebase main")
-                is Type.TimestampWithTz -> rex(StaticType.TIMESTAMP, call("cast_timeWithTz", arg0))
-                is Type.Interval -> TODO("Static Type does not have Interval type")
-                is Type.Bag -> rex(StaticType.BAG, call("cast_bag", arg0))
-                is Type.List -> rex(StaticType.LIST, call("cast_list", arg0))
-                is Type.Sexp -> rex(StaticType.SEXP, call("cast_sexp", arg0))
-                is Type.Tuple -> rex(StaticType.STRUCT, call("cast_tuple", arg0))
-                is Type.Struct -> rex(StaticType.STRUCT, call("cast_struct", arg0))
-                is Type.Any -> rex(StaticType.ANY, call("cast_any", arg0))
->>>>>>> 546a1267
                 is Type.Custom -> TODO("Custom type not supported ")
                 is Type.List -> PType.array()
                 is Type.Tuple -> PType.struct()
