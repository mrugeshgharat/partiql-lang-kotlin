--- conflicted
+++ resolved
@@ -2,18 +2,11 @@
 
 import org.junit.jupiter.api.Test
 import org.junit.jupiter.api.fail
-import org.partiql.eval.value.Datum
 import org.partiql.planner.internal.FnMatch
 import org.partiql.planner.internal.FnResolver
 import org.partiql.planner.internal.typer.PlanTyper.Companion.toCType
-<<<<<<< HEAD
 import org.partiql.spi.function.FnSignature
-import org.partiql.spi.function.Function
 import org.partiql.spi.function.Parameter
-=======
-import org.partiql.spi.fn.FnSignature
-import org.partiql.spi.fn.Parameter
->>>>>>> 4fa1a761
 import org.partiql.types.PType
 
 /**
@@ -34,7 +27,7 @@
                     Parameter("arg-0", PType.doublePrecision()),
                     Parameter("arg-1", PType.doublePrecision()),
                 ),
-            ).toFunction(),
+            )
         )
         val args = listOf(PType.integer().toCType(), PType.doublePrecision().toCType())
         val expectedImplicitCasts = listOf(true, false)
@@ -53,7 +46,7 @@
                     Parameter("delimiter", PType.string()),
                 ),
                 isNullable = false,
-            ).toFunction()
+            )
         )
         val args = listOf(PType.string().toCType(), PType.string().toCType())
         val expectedImplicitCasts = listOf(false, false)
@@ -61,20 +54,12 @@
         case.assert()
     }
 
-    private fun FnSignature.toFunction(): Function {
-        val self = this
-        return object : Function {
-            override val signature: FnSignature = self
-            override fun invoke(args: Array<Datum>): Datum = Datum.nullValue()
-        }
-    }
-
     private sealed class Case {
 
         abstract fun assert()
 
         class Success(
-            private val variants: List<Function>,
+            private val variants: List<FnSignature>,
             private val inputs: List<CompilerType>,
             private val expectedImplicitCast: List<Boolean>,
         ) : Case() {
