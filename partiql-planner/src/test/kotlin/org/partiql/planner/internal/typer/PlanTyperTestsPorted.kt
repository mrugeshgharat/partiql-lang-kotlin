--- conflicted
+++ resolved
@@ -35,7 +35,6 @@
 import org.partiql.types.BagType
 import org.partiql.types.DecimalType
 import org.partiql.types.ListType
-<<<<<<< HEAD
 import org.partiql.types.PType
 import org.partiql.types.SexpType
 import org.partiql.types.StaticType
@@ -43,13 +42,6 @@
 import org.partiql.types.StaticType.Companion.INT4
 import org.partiql.types.StaticType.Companion.INT8
 import org.partiql.types.StaticType.Companion.STRUCT
-=======
-import org.partiql.types.NumberConstraint
-import org.partiql.types.SexpType
-import org.partiql.types.StaticType
-import org.partiql.types.StaticType.Companion.MISSING
-import org.partiql.types.StaticType.Companion.NULL
->>>>>>> 546a1267
 import org.partiql.types.StaticType.Companion.unionOf
 import org.partiql.types.StringType
 import org.partiql.types.StructType
@@ -2640,11 +2632,7 @@
             SuccessTestCase(
                 key = PartiQLTest.Key("basics", "case-when-11"),
                 catalog = "pql",
-<<<<<<< HEAD
                 expected = StaticType.INT4,
-=======
-                expected = unionOf(StaticType.INT4, StaticType.MISSING),
->>>>>>> 546a1267
             ),
             SuccessTestCase(
                 key = PartiQLTest.Key("basics", "case-when-12"),
@@ -4471,11 +4459,7 @@
                 query = "SELECT CAST(breed AS INT) AS cast_breed FROM pets",
                 expected = BagType(
                     StructType(
-<<<<<<< HEAD
                         fields = mapOf("cast_breed" to StaticType.INT4),
-=======
-                        fields = mapOf("cast_breed" to StaticType.unionOf(StaticType.INT4, StaticType.MISSING)),
->>>>>>> 546a1267
                         contentClosed = true,
                         constraints = setOf(
                             TupleConstraint.Open(false),
