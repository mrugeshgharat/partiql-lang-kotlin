--- conflicted
+++ resolved
@@ -25,14 +25,9 @@
     implementation(project(":partiql-plan"))
     implementation(project(":partiql-planner"))
     implementation(project(":partiql-types"))
-<<<<<<< HEAD
     // !! DEBUG !!
     implementation(project(":lib:partiql-transpiler"))
     implementation(project(":plugins:partiql-mockdb"))
-    // !! DEBUG !!
-=======
-    implementation(project(":plugins:partiql-mockdb"))
->>>>>>> 6ec8503f
     implementation(Deps.csv)
     implementation(Deps.awsSdkBom)
     implementation(Deps.awsSdkDynamodb)
