package org.partiql.ast.sql

import com.amazon.ion.Decimal
import com.amazon.ionelement.api.ionBool
import com.amazon.ionelement.api.ionDecimal
import com.amazon.ionelement.api.ionFloat
import com.amazon.ionelement.api.ionInt
import com.amazon.ionelement.api.ionNull
import com.amazon.ionelement.api.ionString
import com.amazon.ionelement.api.ionSymbol
import org.junit.jupiter.api.Assertions
import org.junit.jupiter.api.parallel.Execution
import org.junit.jupiter.api.parallel.ExecutionMode
import org.junit.jupiter.params.ParameterizedTest
import org.junit.jupiter.params.provider.MethodSource
import org.partiql.ast.AstNode
import org.partiql.ast.DatetimeField
import org.partiql.ast.Expr
import org.partiql.ast.From
import org.partiql.ast.GroupBy
import org.partiql.ast.Identifier
import org.partiql.ast.SetOp
import org.partiql.ast.SetQuantifier
import org.partiql.ast.Sort
import org.partiql.ast.builder.AstBuilder
import org.partiql.ast.builder.ast
import org.partiql.ast.exprLit
import org.partiql.value.PartiQLValueExperimental
import org.partiql.value.boolValue
import org.partiql.value.decimalValue
import org.partiql.value.float32Value
import org.partiql.value.float64Value
import org.partiql.value.int16Value
import org.partiql.value.int32Value
import org.partiql.value.int64Value
import org.partiql.value.int8Value
import org.partiql.value.intValue
import org.partiql.value.missingValue
import org.partiql.value.nullValue
import org.partiql.value.stringValue
import org.partiql.value.symbolValue
import java.math.BigDecimal
import java.math.BigInteger
import kotlin.test.assertFails

/**
 * This tests the Ast to test via the base SqlDialect.
 *
 * It does NOT test formatted output.
 */
@OptIn(PartiQLValueExperimental::class)
class SqlDialectTest {

    // Identifiers & Paths

    @ParameterizedTest(name = "identifiers #{index}")
    @MethodSource("identifiers")
    @Execution(ExecutionMode.CONCURRENT)
    fun testIdentifiers(case: Case) = case.assert()

    @ParameterizedTest(name = "paths #{index}")
    @MethodSource("paths")
    @Execution(ExecutionMode.CONCURRENT)
    fun testPaths(case: Case) = case.assert()

    // Types

    @ParameterizedTest(name = "types #{index}")
    @MethodSource("types")
    @Execution(ExecutionMode.CONCURRENT)
    fun testTypes(case: Case) = case.assert()

    // Expressions

    @ParameterizedTest(name = "expr.lit #{index}")
    @MethodSource("exprLitCases")
    @Execution(ExecutionMode.CONCURRENT)
    fun testExprLit(case: Case) = case.assert()

    @ParameterizedTest(name = "expr.ion #{index}")
    @MethodSource("exprIonCases")
    @Execution(ExecutionMode.CONCURRENT)
    fun testExprIon(case: Case) = case.assert()

    @ParameterizedTest(name = "expr.var #{index}")
    @MethodSource("exprVarCases")
    @Execution(ExecutionMode.CONCURRENT)
    fun testExprVar(case: Case) = case.assert()

    @ParameterizedTest(name = "expr.path #{index}")
    @MethodSource("exprPathCases")
    @Execution(ExecutionMode.CONCURRENT)
    fun testExprPath(case: Case) = case.assert()

    @ParameterizedTest()
    @MethodSource("exprOperators")
    @Execution(ExecutionMode.CONCURRENT)
    fun testExprOperators(case: Case) = case.assert()

    @ParameterizedTest(name = "expr.call #{index}")
    @MethodSource("exprCallCases")
    @Execution(ExecutionMode.CONCURRENT)
    fun testExprCall(case: Case) = case.assert()

    @ParameterizedTest(name = "expr.agg #{index}")
    @MethodSource("exprAggCases")
    @Execution(ExecutionMode.CONCURRENT)
    fun testExprAgg(case: Case) = case.assert()

    @ParameterizedTest(name = "expr.collection #{index}")
    @MethodSource("exprCollectionCases")
    @Execution(ExecutionMode.CONCURRENT)
    fun testExprCollection(case: Case) = case.assert()

    @ParameterizedTest(name = "expr.struct #{index}")
    @MethodSource("exprStructCases")
    @Execution(ExecutionMode.CONCURRENT)
    fun testExprStruct(case: Case) = case.assert()

    @ParameterizedTest(name = "special form #{index}")
    @MethodSource("exprSpecialFormCases")
    @Execution(ExecutionMode.CONCURRENT)
    fun testExprSpecialForm(case: Case) = case.assert()

    @ParameterizedTest(name = "expr.case #{index}")
    @MethodSource("exprCaseCases")
    @Execution(ExecutionMode.CONCURRENT)
    fun testExprCase(case: Case) = case.assert()

    // SELECT-FROM-WHERE

    @ParameterizedTest(name = "SELECT Clause #{index}")
    @MethodSource("selectClauseCases")
    @Execution(ExecutionMode.CONCURRENT)
    fun testSelectClause(case: Case) = case.assert()

    @ParameterizedTest(name = "EXCLUDE Clause #{index}")
    @MethodSource("excludeClauseCases")
    @Execution(ExecutionMode.CONCURRENT)
    fun testExcludeClause(case: Case) = case.assert()

    @ParameterizedTest(name = "FROM Clause #{index}")
    @MethodSource("fromClauseCases")
    @Execution(ExecutionMode.CONCURRENT)
    fun testFromClause(case: Case) = case.assert()

    @ParameterizedTest(name = "JOIN Clause #{index}")
    @MethodSource("joinClauseCases")
    @Execution(ExecutionMode.CONCURRENT)
    fun testJoinClause(case: Case) = case.assert()

    @ParameterizedTest(name = "GROUP BY Clause #{index}")
    @MethodSource("groupByClauseCases")
    @Execution(ExecutionMode.CONCURRENT)
    fun testGroupByClause(case: Case) = case.assert()

    @ParameterizedTest(name = "UNION Clause #{index}")
    @MethodSource("unionClauseCases")
    @Execution(ExecutionMode.CONCURRENT)
    fun testUnionClause(case: Case) = case.assert()

    @ParameterizedTest(name = "ORDER BY Clause #{index}")
    @MethodSource("orderByClauseCases")
    @Execution(ExecutionMode.CONCURRENT)
    fun testOrderByClause(case: Case) = case.assert()

    @ParameterizedTest(name = "other clauses #{index}")
    @MethodSource("otherClausesCases")
    @Execution(ExecutionMode.CONCURRENT)
    fun testOtherClauses(case: Case) = case.assert()

    @ParameterizedTest(name = "subqueries #{index}")
    @MethodSource("subqueryCases")
    @Execution(ExecutionMode.CONCURRENT)
    fun testSubqueries(case: Case) = case.assert()

    companion object {

        private val NULL = exprLit(nullValue())

        @JvmStatic
        fun types() = listOf(
            // SQL
            expect("NULL") { typeNullType() },
            expect("BOOL") { typeBool() },
            expect("SMALLINT") { typeSmallint() },
            expect("INT") { typeInt() },
            expect("REAL") { typeReal() },
            expect("FLOAT32") { typeFloat32() },
            expect("DOUBLE PRECISION") { typeFloat64() },
            expect("DECIMAL") { typeDecimal() },
            expect("DECIMAL(2)") { typeDecimal(2) },
            expect("DECIMAL(2,1)") { typeDecimal(2, 1) },
            expect("NUMERIC") { typeNumeric() },
            expect("NUMERIC(2)") { typeNumeric(2) },
            expect("NUMERIC(2,1)") { typeNumeric(2, 1) },
            expect("TIMESTAMP") { typeTimestamp() },
            expect("CHAR") { typeChar() },
            expect("CHAR(1)") { typeChar(1) },
            expect("VARCHAR") { typeVarchar() },
            expect("VARCHAR(1)") { typeVarchar(1) },
            expect("BLOB") { typeBlob() },
            expect("CLOB") { typeClob() },
            expect("DATE") { typeDate() },
            expect("TIME") { typeTime() },
            expect("TIME(1)") { typeTime(1) },
            expect("TIME WITH TIMEZONE") { typeTimeWithTz() },
            expect("TIME WITH TIMEZONE (1)") { typeTimeWithTz(1) },
            // TODO TIMESTAMP
            // TODO INTERVAL
            // PartiQL
            expect("MISSING") { typeMissing() },
            expect("STRING") { typeString() },
            expect("SYMBOL") { typeSymbol() },
            expect("STRUCT") { typeStruct() },
            expect("TUPLE") { typeTuple() },
            expect("LIST") { typeList() },
            expect("SEXP") { typeSexp() },
            expect("BAG") { typeBag() },
            expect("ANY") { typeAny() },
            // Other (??)
            expect("INT4") { typeInt4() },
            expect("INT8") { typeInt8() },
            //
            fail("PartiQLDialect does not support custom types") { typeCustom("foo") },
        )

        @JvmStatic
        fun exprOperators() = listOf(
            expect("NOT NULL") {
                exprUnary {
                    op = Expr.Unary.Op.NOT
                    expr = NULL
                }
            },
            expect("+NULL") {
                exprUnary {
                    op = Expr.Unary.Op.POS
                    expr = NULL
                }
            },
            expect("-NULL") {
                exprUnary {
                    op = Expr.Unary.Op.NEG
                    expr = NULL
                }
            },
            expect("NULL + NULL") {
                exprBinary {
                    op = Expr.Binary.Op.PLUS
                    lhs = NULL
                    rhs = NULL
                }
            },
        )

        @JvmStatic
        fun identifiers() = listOf(
            expect("x") {
                id("x")
            },
            expect("X") {
                id("X")
            },
            expect("\"x\"") {
                id("x", Identifier.CaseSensitivity.SENSITIVE)
            },
            expect("x.y.z") {
                identifierQualified {
                    root = id("x")
                    steps += id("y")
                    steps += id("z")
                }
            },
            expect("x.\"y\".z") {
                identifierQualified {
                    root = id("x")
                    steps += id("y", Identifier.CaseSensitivity.SENSITIVE)
                    steps += id("z")
                }
            },
            expect("\"x\".\"y\".\"z\"") {
                identifierQualified {
                    root = id("x", Identifier.CaseSensitivity.SENSITIVE)
                    steps += id("y", Identifier.CaseSensitivity.SENSITIVE)
                    steps += id("z", Identifier.CaseSensitivity.SENSITIVE)
                }
            },
        )

        @JvmStatic
        fun paths() = listOf(
            expect("x.y.z") {
                path {
                    root = id("x")
                    steps += pathStepSymbol(id("y"))
                    steps += pathStepSymbol(id("z"))
                }
            },
            expect("x.y[0]") {
                path {
                    root = id("x")
                    steps += pathStepSymbol(id("y"))
                    steps += pathStepIndex(0)
                }
            },
            expect("x[0].y") {
                path {
                    root = id("x")
                    steps += pathStepIndex(0)
                    steps += pathStepSymbol(id("y"))
                }
            },
            expect("\"x\".\"y\".\"z\"") {
                path {
                    root = id("x", Identifier.CaseSensitivity.SENSITIVE)
                    steps += pathStepSymbol(id("y", Identifier.CaseSensitivity.SENSITIVE))
                    steps += pathStepSymbol(id("z", Identifier.CaseSensitivity.SENSITIVE))
                }
            },
        )

        // Expressions

        @JvmStatic
        fun exprLitCases() = listOf(
            expect("NULL") {
                exprLit(nullValue())
            },
            expect("MISSING") {
                exprLit(missingValue())
            },
            expect("true") {
                exprLit(boolValue(true))
            },
            expect("1") {
                exprLit(int8Value(1))
            },
            expect("2") {
                exprLit(int16Value(2))
            },
            expect("3") {
                exprLit(int32Value(3))
            },
            expect("4") {
                exprLit(int64Value(4))
            },
            expect("5") {
                exprLit(intValue(BigInteger.valueOf(5)))
            },
            // TODO fix PartiQL Text writer for floats
            // expect("1.1e0") {
            expect("1.1") {
                exprLit(float32Value(1.1f))
            },
            // TODO fix PartiQL Text writer for floats
            // expect("1.2e0") {
            expect("1.2") {
                exprLit(float64Value(1.2))
            },
            expect("1.3") {
                exprLit(decimalValue(BigDecimal.valueOf(1.3)))
            },
            expect("""'hello'""") {
                exprLit(stringValue("hello"))
            },
            expect("""hello""") {
                exprLit(symbolValue("hello"))
            },
            // expect("""{{ '''Hello'''    '''World''' }}""") {
            //     exprLit(clobValue("HelloWorld".toByteArray()))
            // },
            // expect("""{{ VG8gaW5maW5pdHkuLi4gYW5kIGJleW9uZCE= }}""") {
            //     exprLit(blobValue("To infinity... and beyond!".toByteArray()))
            // },
        )

        @JvmStatic
        fun exprIonCases() = listOf(
            expect("`null`") {
                exprIon(ionNull())
            },
            expect("`true`") {
                exprIon(ionBool(true))
            },
            expect("`1`") {
                exprIon(ionInt(1))
            },
            expect("`1.2e0`") {
                exprIon(ionFloat(1.2))
            },
            expect("`1.3`") {
                exprIon(ionDecimal(Decimal.valueOf(1.3)))
            },
            expect("""`"hello"`""") {
                exprIon(ionString("hello"))
            },
            expect("""`hello`""") {
                exprIon(ionSymbol("hello"))
            },
        )

        @JvmStatic
        fun exprVarCases() = listOf(
            // DEFAULT
            expect("x") {
                val id = id("x")
                exprVar(id, Expr.Var.Scope.DEFAULT)
            },
            expect("\"x\"") {
                val id = id("x", Identifier.CaseSensitivity.SENSITIVE)
                exprVar(id, Expr.Var.Scope.DEFAULT)
            },
            expect("x.y.z") {
                val id = identifierQualified {
                    root = id("x")
                    steps += id("y")
                    steps += id("z")
                }
                exprVar(id, Expr.Var.Scope.DEFAULT)
            },
            expect("x.\"y\".z") {
                val id = identifierQualified {
                    root = id("x")
                    steps += id("y", Identifier.CaseSensitivity.SENSITIVE)
                    steps += id("z")
                }
                exprVar(id, Expr.Var.Scope.DEFAULT)
            },
            expect("\"x\".\"y\".\"z\"") {
                val id = identifierQualified {
                    root = id("x", Identifier.CaseSensitivity.SENSITIVE)
                    steps += id("y", Identifier.CaseSensitivity.SENSITIVE)
                    steps += id("z", Identifier.CaseSensitivity.SENSITIVE)
                }
                exprVar(id, Expr.Var.Scope.DEFAULT)
            },
            // LOCAL
            expect("@x") {
                val id = id("x")
                exprVar(id, Expr.Var.Scope.LOCAL)
            },
            expect("@\"x\"") {
                val id = id("x", Identifier.CaseSensitivity.SENSITIVE)
                exprVar(id, Expr.Var.Scope.LOCAL)
            },
            expect("@x.y.z") {
                val id = identifierQualified {
                    root = id("x")
                    steps += id("y")
                    steps += id("z")
                }
                exprVar(id, Expr.Var.Scope.LOCAL)
            },
            expect("@x.\"y\".z") {
                val id = identifierQualified {
                    root = id("x")
                    steps += id("y", Identifier.CaseSensitivity.SENSITIVE)
                    steps += id("z")
                }
                exprVar(id, Expr.Var.Scope.LOCAL)
            },
            expect("@\"x\".\"y\".\"z\"") {
                val id = identifierQualified {
                    root = id("x", Identifier.CaseSensitivity.SENSITIVE)
                    steps += id("y", Identifier.CaseSensitivity.SENSITIVE)
                    steps += id("z", Identifier.CaseSensitivity.SENSITIVE)
                }
                exprVar(id, Expr.Var.Scope.LOCAL)
            },
        )

        @JvmStatic
        fun exprPathCases() = listOf(
            expect("x.y.*") {
                exprPath {
                    root = exprVar {
                        identifier = id("x")
                        scope = Expr.Var.Scope.DEFAULT
                    }
                    steps += exprPathStepSymbol(id("y"))
                    steps += exprPathStepUnpivot()
                }
            },
            expect("x.y[*]") {
                exprPath {
                    root = exprVar {
                        identifier = id("x")
                        scope = Expr.Var.Scope.DEFAULT
                    }
                    steps += exprPathStepSymbol(id("y"))
                    steps += exprPathStepWildcard()
                }
            },
            expect("x[1 + a]") {
                exprPath {
                    root = exprVar {
                        identifier = id("x")
                        scope = Expr.Var.Scope.DEFAULT
                    }
                    steps += exprPathStepIndex(
                        exprBinary {
                            op = Expr.Binary.Op.PLUS
                            lhs = exprLit(int32Value(1))
                            rhs = exprVar {
                                identifier = id("a")
                                scope = Expr.Var.Scope.DEFAULT
                            }
                        }
                    )
                }
            },
            expect("x['y']") {
                exprPath {
                    root = exprVar {
                        identifier = id("x")
                        scope = Expr.Var.Scope.DEFAULT
                    }
                    steps += exprPathStepIndex(exprLit(stringValue("y")))
                }
            },
        )

        @JvmStatic
        fun exprCallCases() = listOf(
            expect("foo(1)") {
                exprCall {
                    function = id("foo")
                    args += exprLit(int32Value(1))
                }
            },
            expect("foo(1, 2)") {
                exprCall {
                    function = id("foo")
                    args += exprLit(int32Value(1))
                    args += exprLit(int32Value(2))
                }
            },
            expect("foo.bar(1)") {
                exprCall {
                    function = identifierQualified {
                        root = id("foo")
                        steps += id("bar")
                    }
                    args += exprLit(int32Value(1))
                }
            },
            expect("foo.bar(1, 2)") {
                exprCall {
                    function = identifierQualified {
                        root = id("foo")
                        steps += id("bar")
                    }
                    args += exprLit(int32Value(1))
                    args += exprLit(int32Value(2))
                }
            },
        )

        @JvmStatic
        fun exprAggCases() = listOf(
            expect("FOO(x)") {
                exprAgg {
                    function = id("FOO")
                    args += exprVar(id("x"), Expr.Var.Scope.DEFAULT)
                }
            },
            expect("FOO(ALL x)") {
                exprAgg {
                    function = id("FOO")
                    setq = SetQuantifier.ALL
                    args += exprVar(id("x"), Expr.Var.Scope.DEFAULT)
                }
            },
            expect("FOO(DISTINCT x)") {
                exprAgg {
                    function = id("FOO")
                    setq = SetQuantifier.DISTINCT
                    args += exprVar(id("x"), Expr.Var.Scope.DEFAULT)
                }
            },
            expect("FOO(x, y)") {
                exprAgg {
                    function = id("FOO")
                    args += exprVar(id("x"), Expr.Var.Scope.DEFAULT)
                    args += exprVar(id("y"), Expr.Var.Scope.DEFAULT)
                }
            },
            expect("FOO(ALL x, y)") {
                exprAgg {
                    function = id("FOO")
                    setq = SetQuantifier.ALL
                    args += exprVar(id("x"), Expr.Var.Scope.DEFAULT)
                    args += exprVar(id("y"), Expr.Var.Scope.DEFAULT)
                }
            },
            expect("FOO(DISTINCT x, y)") {
                exprAgg {
                    function = id("FOO")
                    setq = SetQuantifier.DISTINCT
                    args += exprVar(id("x"), Expr.Var.Scope.DEFAULT)
                    args += exprVar(id("y"), Expr.Var.Scope.DEFAULT)
                }
            },
            expect("COUNT(*)") {
                exprAgg {
                    function = id("COUNT_STAR")
                }
            }
        )

        @JvmStatic
        fun exprCollectionCases() = listOf(
            expect("<<>>") {
                exprCollection {
                    type = Expr.Collection.Type.BAG
                }
            },
            expect("<<1, 2, 3>>") {
                exprCollection {
                    type = Expr.Collection.Type.BAG
                    values += exprLit(int32Value(1))
                    values += exprLit(int32Value(2))
                    values += exprLit(int32Value(3))
                }
            },
            expect("[]") {
                exprCollection {
                    type = Expr.Collection.Type.ARRAY
                }
            },
            expect("[1, 2, 3]") {
                exprCollection {
                    type = Expr.Collection.Type.ARRAY
                    values += exprLit(int32Value(1))
                    values += exprLit(int32Value(2))
                    values += exprLit(int32Value(3))
                }
            },
            expect("VALUES ()") {
                exprCollection {
                    type = Expr.Collection.Type.VALUES
                }
            },
            expect("VALUES (1, 2, 3)") {
                exprCollection {
                    type = Expr.Collection.Type.VALUES
                    values += exprLit(int32Value(1))
                    values += exprLit(int32Value(2))
                    values += exprLit(int32Value(3))
                }
            },
            expect("()") {
                exprCollection {
                    type = Expr.Collection.Type.LIST
                }
            },
            expect("(1, 2, 3)") {
                exprCollection {
                    type = Expr.Collection.Type.LIST
                    values += exprLit(int32Value(1))
                    values += exprLit(int32Value(2))
                    values += exprLit(int32Value(3))
                }
            },
            expect("SEXP ()") {
                exprCollection {
                    type = Expr.Collection.Type.SEXP
                }
            },
            expect("SEXP (1, 2, 3)") {
                exprCollection {
                    type = Expr.Collection.Type.SEXP
                    values += exprLit(int32Value(1))
                    values += exprLit(int32Value(2))
                    values += exprLit(int32Value(3))
                }
            },
        )

        @JvmStatic
        fun exprStructCases() = listOf(
            expect("{}") {
                exprStruct()
            },
            expect("{a: 1}") {
                exprStruct {
                    fields += exprStructField {
                        name = exprLit(symbolValue("a"))
                        value = exprLit(int32Value(1))
                    }
                }
            },
            expect("{a: 1, b: false}") {
                exprStruct {
                    fields += exprStructField {
                        name = exprLit(symbolValue("a"))
                        value = exprLit(int32Value(1))
                    }
                    fields += exprStructField {
                        name = exprLit(symbolValue("b"))
                        value = exprLit(boolValue(false))
                    }
                }
            },
        )

        @JvmStatic
        fun exprSpecialFormCases() = listOf(
            expect("x LIKE y") {
                exprLike {
                    value = v("x")
                    pattern = v("y")
                }
            },
            expect("x NOT LIKE y") {
                exprLike {
                    value = v("x")
                    pattern = v("y")
                    not = true
                }
            },
            expect("x LIKE y ESCAPE z") {
                exprLike {
                    value = v("x")
                    pattern = v("y")
                    escape = v("z")
                }
            },
            expect("x BETWEEN y AND z") {
                exprBetween {
                    value = v("x")
                    from = v("y")
                    to = v("z")
                }
            },
            expect("x NOT BETWEEN y AND z") {
                exprBetween {
                    value = v("x")
                    from = v("y")
                    to = v("z")
                    not = true
                }
            },
            expect("x IN y") {
                exprInCollection {
                    lhs = v("x")
                    rhs = v("y")
                }
            },
            expect("x NOT IN y") {
                exprInCollection {
                    lhs = v("x")
                    rhs = v("y")
                    not = true
                }
            },
            expect("x IS BOOL") {
                exprIsType {
                    value = v("x")
                    type = typeBool()
                }
            },
            expect("x IS NOT BOOL") {
                exprIsType {
                    value = v("x")
                    type = typeBool()
                    not = true
                }
            },
            expect("NULLIF(x, y)") {
                exprNullIf {
                    value = v("x")
                    nullifier = v("y")
                }
            },
            expect("COALESCE(x, y, z)") {
                exprCoalesce {
                    args += v("x")
                    args += v("y")
                    args += v("z")
                }
            },
            expect("SUBSTRING(x)") {
                exprSubstring {
                    value = v("x")
                }
            },
            expect("SUBSTRING(x FROM i)") {
                exprSubstring {
                    value = v("x")
                    start = v("i")
                }
            },
            expect("SUBSTRING(x FROM i FOR n)") {
                exprSubstring {
                    value = v("x")
                    start = v("i")
                    length = v("n")
                }
            },
            expect("SUBSTRING(x FOR n)") {
                exprSubstring {
                    value = v("x")
                    length = v("n")
                }
            },
            expect("POSITION(x IN y)") {
                exprPosition {
                    lhs = v("x")
                    rhs = v("y")
                }
            },
            expect("TRIM(x)") {
                exprTrim {
                    value = v("x")
                }
            },
            expect("TRIM(BOTH x)") {
                exprTrim {
                    value = v("x")
                    spec = Expr.Trim.Spec.BOTH
                }
            },
            expect("TRIM(LEADING y FROM x)") {
                exprTrim {
                    value = v("x")
                    spec = Expr.Trim.Spec.LEADING
                    chars = v("y")
                }
            },
            expect("TRIM(y FROM x)") {
                exprTrim {
                    value = v("x")
                    chars = v("y")
                }
            },
            expect("OVERLAY(x PLACING y FROM z)") {
                exprOverlay {
                    value = v("x")
                    overlay = v("y")
                    start = v("z")
                }
            },
            expect("OVERLAY(x PLACING y FROM z FOR n)") {
                exprOverlay {
                    value = v("x")
                    overlay = v("y")
                    start = v("z")
                    length = v("n")
                }
            },
            expect("EXTRACT(MINUTE FROM x)") {
                exprExtract {
                    field = DatetimeField.MINUTE
                    source = v("x")
                }
            },
            expect("CAST(x AS INT)") {
                exprCast {
                    value = v("x")
                    asType = typeInt()
                }
            },
            expect("CAN_CAST(x AS INT)") {
                exprCanCast {
                    value = v("x")
                    asType = typeInt()
                }
            },
            expect("CAN_LOSSLESS_CAST(x AS INT)") {
                exprCanLosslessCast {
                    value = v("x")
                    asType = typeInt()
                }
            },
            expect("DATE_ADD(MINUTE, x, y)") {
                exprDateAdd {
                    field = DatetimeField.MINUTE
                    lhs = v("x")
                    rhs = v("y")
                }
            },
            expect("DATE_DIFF(MINUTE, x, y)") {
                exprDateDiff {
                    field = DatetimeField.MINUTE
                    lhs = v("x")
                    rhs = v("y")
                }
            },
            expect("x UNION y") {
                exprBagOp {
                    type = setOp {
                        type = SetOp.Type.UNION
                        setq = null
                    }
                    outer = false
                    lhs = v("x")
                    rhs = v("y")
                }
            },
            expect("x UNION ALL y") {
                exprBagOp {
                    type = setOp {
                        type = SetOp.Type.UNION
                        setq = SetQuantifier.ALL
                    }
                    outer = false
                    lhs = v("x")
                    rhs = v("y")
                }
            },
            expect("x OUTER UNION y") {
                exprBagOp {
                    type = setOp {
                        type = SetOp.Type.UNION
                        setq = null
                    }
                    outer = true
                    lhs = v("x")
                    rhs = v("y")
                }
            },
            expect("x OUTER UNION ALL y") {
                exprBagOp {
                    type = setOp {
                        type = SetOp.Type.UNION
                        setq = SetQuantifier.ALL
                    }
                    outer = true
                    lhs = v("x")
                    rhs = v("y")
                }
            },
        )

        @JvmStatic
        fun exprCaseCases() = listOf(
            expect("CASE WHEN a THEN x WHEN b THEN y END") {
                exprCase {
                    branches += exprCaseBranch(v("a"), v("x"))
                    branches += exprCaseBranch(v("b"), v("y"))
                }
            },
            expect("CASE z WHEN a THEN x WHEN b THEN y END") {
                exprCase {
                    expr = v("z")
                    branches += exprCaseBranch(v("a"), v("x"))
                    branches += exprCaseBranch(v("b"), v("y"))
                }
            },
            expect("CASE z WHEN a THEN x ELSE y END") {
                exprCase {
                    expr = v("z")
                    branches += exprCaseBranch(v("a"), v("x"))
                    default = v("y")
                }
            },
        )

        @JvmStatic
        fun selectClauseCases() = listOf(
            expect("SELECT a FROM T") {
                exprSFW {
                    select = selectProject {
                        items += selectProjectItemExpression(v("a"))
                    }
                    from = table("T")
                }
            },
            expect("SELECT a AS x FROM T") {
                exprSFW {
                    select = selectProject {
                        items += selectProjectItemExpression(v("a"), id("x"))
                    }
                    from = table("T")
                }
            },
            expect("SELECT a AS x, b AS y FROM T") {
                exprSFW {
                    select = selectProject {
                        items += selectProjectItemExpression(v("a"), id("x"))
                        items += selectProjectItemExpression(v("b"), id("y"))
                    }
                    from = table("T")
                }
            },
            expect("SELECT ALL a FROM T") {
                exprSFW {
                    select = selectProject {
                        setq = SetQuantifier.ALL
                        items += selectProjectItemExpression(v("a"))
                    }
                    from = table("T")
                }
            },
            expect("SELECT DISTINCT a FROM T") {
                exprSFW {
                    select = selectProject {
                        setq = SetQuantifier.DISTINCT
                        items += selectProjectItemExpression(v("a"))
                    }
                    from = table("T")
                }
            },
            expect("SELECT a.* FROM T") {
                exprSFW {
                    select = selectProject {
                        items += selectProjectItemAll(v("a"))
                    }
                    from = table("T")
                }
            },
            expect("SELECT * FROM T") {
                exprSFW {
                    select = selectStar()
                    from = table("T")
                }
            },
            expect("SELECT DISTINCT * FROM T") {
                exprSFW {
                    select = selectStar(SetQuantifier.DISTINCT)
                    from = table("T")
                }
            },
            expect("SELECT ALL * FROM T") {
                exprSFW {
                    select = selectStar(SetQuantifier.ALL)
                    from = table("T")
                }
            },
            expect("SELECT VALUE a FROM T") {
                exprSFW {
                    select = selectValue {
                        constructor = v("a")
                    }
                    from = table("T")
                }
            },
            expect("SELECT ALL VALUE a FROM T") {
                exprSFW {
                    select = selectValue {
                        setq = SetQuantifier.ALL
                        constructor = v("a")
                    }
                    from = table("T")
                }
            },
            expect("SELECT DISTINCT VALUE a FROM T") {
                exprSFW {
                    select = selectValue {
                        setq = SetQuantifier.DISTINCT
                        constructor = v("a")
                    }
                    from = table("T")
                }
            },
            expect("PIVOT a AT b FROM T") {
                exprSFW {
                    select = selectPivot(v("a"), v("b"))
                    from = table("T")
                }
            },
        )

        @JvmStatic
        fun excludeClauseCases() = listOf(
            expect("SELECT a EXCLUDE t.a FROM T") {
                exprSFW {
                    select = select("a")
                    from = fromValue {
                        expr = v("T")
                        type = From.Value.Type.SCAN
                    }
                    exclude = exclude {
<<<<<<< HEAD
                        exprs += excludeExcludeExpr {
                            root = id("t", Identifier.CaseSensitivity.INSENSITIVE)
                            steps += excludeStepExcludeTupleAttr {
                                symbol = id("a", Identifier.CaseSensitivity.INSENSITIVE)
                            }
=======
                        items += excludeItem {
                            root = v("t")
                            steps += insensitiveExcludeStructField("a")
>>>>>>> 2176d210
                        }
                    }
                }
            },
            expect("SELECT a EXCLUDE a.b, c.d, e.f, g.h FROM T") {
                exprSFW {
                    select = select("a")
                    from = fromValue {
                        expr = v("T")
                        type = From.Value.Type.SCAN
                    }
                    exclude = exclude {
<<<<<<< HEAD
                        exprs += excludeExcludeExpr {
                            root = id("a", Identifier.CaseSensitivity.INSENSITIVE)
                            steps += insensitiveExcludeTupleAttr("b")
                        }
                        exprs += excludeExcludeExpr {
                            root = id("c", Identifier.CaseSensitivity.INSENSITIVE)
                            steps += insensitiveExcludeTupleAttr("d")
                        }
                        exprs += excludeExcludeExpr {
                            root = id("e", Identifier.CaseSensitivity.INSENSITIVE)
                            steps += insensitiveExcludeTupleAttr("f")
                        }
                        exprs += excludeExcludeExpr {
                            root = id("g", Identifier.CaseSensitivity.INSENSITIVE)
                            steps += insensitiveExcludeTupleAttr("h")
=======
                        items += excludeItem {
                            root = v("a")
                            steps += insensitiveExcludeStructField("b")
                        }
                        items += excludeItem {
                            root = v("c")
                            steps += insensitiveExcludeStructField("d")
                        }
                        items += excludeItem {
                            root = v("e")
                            steps += insensitiveExcludeStructField("f")
                        }
                        items += excludeItem {
                            root = v("g")
                            steps += insensitiveExcludeStructField("h")
>>>>>>> 2176d210
                        }
                    }
                }
            },
            expect("SELECT a EXCLUDE t.a.\"b\".*[*].c, \"s\"[0].d.\"e\"[*].f.* FROM T") {
                exprSFW {
                    select = select("a")
                    from = fromValue {
                        expr = v("T")
                        type = From.Value.Type.SCAN
                    }
                    exclude = exclude {
<<<<<<< HEAD
                        exprs += excludeExcludeExpr {
                            root = id("t", Identifier.CaseSensitivity.INSENSITIVE)
                            steps += mutableListOf(
                                insensitiveExcludeTupleAttr("a"),
                                sensitiveExcludeTupleAttr("b"),
                                excludeStepExcludeTupleWildcard(),
                                excludeStepExcludeCollectionWildcard(),
                                insensitiveExcludeTupleAttr("c"),
                            )
                        }
                        exprs += excludeExcludeExpr {
                            root = id("s", Identifier.CaseSensitivity.SENSITIVE)
                            steps += mutableListOf(
                                excludeStepExcludeCollectionIndex(0),
                                insensitiveExcludeTupleAttr("d"),
                                sensitiveExcludeTupleAttr("e"),
                                excludeStepExcludeCollectionWildcard(),
                                insensitiveExcludeTupleAttr("f"),
                                excludeStepExcludeTupleWildcard(),
                            )
                        }
                    }
                }
            },
        )

        private fun AstBuilder.insensitiveExcludeTupleAttr(str: String) = excludeStepExcludeTupleAttr {
            symbol = id(str, Identifier.CaseSensitivity.INSENSITIVE)
        }

        private fun AstBuilder.sensitiveExcludeTupleAttr(str: String) = excludeStepExcludeTupleAttr {
=======
                        items += excludeItem {
                            root = v("t")
                            steps += mutableListOf(
                                insensitiveExcludeStructField("a"),
                                sensitiveExcludeStructField("b"),
                                excludeStepStructWildcard(),
                                excludeStepCollWildcard(),
                                insensitiveExcludeStructField("c"),
                            )
                        }
                        items += excludeItem {
                            root = exprVar(id("s", Identifier.CaseSensitivity.SENSITIVE), Expr.Var.Scope.DEFAULT)
                            steps += mutableListOf(
                                excludeStepCollIndex(0),
                                insensitiveExcludeStructField("d"),
                                sensitiveExcludeStructField("e"),
                                excludeStepCollWildcard(),
                                insensitiveExcludeStructField("f"),
                                excludeStepStructWildcard(),
                            )
                        }
                    }
                }
            },
        )

        private fun AstBuilder.insensitiveExcludeStructField(str: String) = excludeStepStructField {
            symbol = id(str, Identifier.CaseSensitivity.INSENSITIVE)
        }

        private fun AstBuilder.sensitiveExcludeStructField(str: String) = excludeStepStructField {
>>>>>>> 2176d210
            symbol = id(str, Identifier.CaseSensitivity.SENSITIVE)
        }

        @JvmStatic
        fun fromClauseCases() = listOf(
            expect("SELECT a FROM T") {
                exprSFW {
                    select = select("a")
                    from = fromValue {
                        expr = v("T")
                        type = From.Value.Type.SCAN
                    }
                }
            },
            expect("SELECT a FROM T AS x") {
                exprSFW {
                    select = select("a")
                    from = fromValue {
                        expr = v("T")
                        type = From.Value.Type.SCAN
                        asAlias = id("x")
                    }
                }
            },
            expect("SELECT a FROM T AS x AT y") {
                exprSFW {
                    select = select("a")
                    from = fromValue {
                        expr = v("T")
                        type = From.Value.Type.SCAN
                        asAlias = id("x")
                        atAlias = id("y")
                    }
                }
            },
            expect("SELECT a FROM T AS x AT y BY z") {
                exprSFW {
                    select = select("a")
                    from = fromValue {
                        expr = v("T")
                        type = From.Value.Type.SCAN
                        asAlias = id("x")
                        atAlias = id("y")
                        byAlias = id("z")
                    }
                }
            },
            expect("SELECT a FROM UNPIVOT T") {
                exprSFW {
                    select = select("a")
                    from = fromValue {
                        expr = v("T")
                        type = From.Value.Type.UNPIVOT
                    }
                }
            },
            expect("SELECT a FROM UNPIVOT T AS x") {
                exprSFW {
                    select = select("a")
                    from = fromValue {
                        expr = v("T")
                        type = From.Value.Type.UNPIVOT
                        asAlias = id("x")
                    }
                }
            },
            expect("SELECT a FROM UNPIVOT T AS x AT y") {
                exprSFW {
                    select = select("a")
                    from = fromValue {
                        expr = v("T")
                        type = From.Value.Type.UNPIVOT
                        asAlias = id("x")
                        atAlias = id("y")
                    }
                }
            },
            expect("SELECT a FROM UNPIVOT T AS x AT y BY z") {
                exprSFW {
                    select = select("a")
                    from = fromValue {
                        expr = v("T")
                        type = From.Value.Type.UNPIVOT
                        asAlias = id("x")
                        atAlias = id("y")
                        byAlias = id("z")
                    }
                }
            },
        )

        @JvmStatic
        fun joinClauseCases() = listOf(
            expect("SELECT a FROM T JOIN S") {
                exprSFW {
                    select = select("a")
                    from = fromJoin {
                        lhs = table("T")
                        rhs = table("S")
                    }
                }
            },
            expect("SELECT a FROM T INNER JOIN S") {
                exprSFW {
                    select = select("a")
                    from = fromJoin {
                        type = From.Join.Type.INNER
                        lhs = table("T")
                        rhs = table("S")
                    }
                }
            },
            // expect("SELECT a FROM T, S") {
            //     exprSFW {
            //         select = select("a")
            //         from = fromJoin {
            //             type = From.Join.Type.FULL
            //             lhs = table("T")
            //             rhs = table("S")
            //         }
            //     }
            // },
            // expect("SELECT a FROM T CROSS JOIN S") {
            //     exprSFW {
            //         select = select("a")
            //         from = fromJoin {
            //             type = From.Join.Type.FULL
            //             lhs = table("T")
            //             rhs = table("S")
            //         }
            //     }
            // },
            expect("SELECT a FROM T JOIN S ON NULL") {
                exprSFW {
                    select = select("a")
                    from = fromJoin {
                        lhs = table("T")
                        rhs = table("S")
                        condition = NULL
                    }
                }
            },
            expect("SELECT a FROM T INNER JOIN S ON NULL") {
                exprSFW {
                    select = select("a")
                    from = fromJoin {
                        type = From.Join.Type.INNER
                        lhs = table("T")
                        rhs = table("S")
                        condition = NULL
                    }
                }
            },
        )

        // These are simple clauses
        @JvmStatic
        private fun otherClausesCases() = listOf(
            expect("SELECT a FROM T LET x AS i") {
                exprSFW {
                    select = select("a")
                    from = table("T")
                    let = let(mutableListOf()) {
                        bindings += letBinding(v("x"), id("i"))
                    }
                }
            },
            expect("SELECT a FROM T LET x AS i, y AS j") {
                exprSFW {
                    select = select("a")
                    from = table("T")
                    let = let(mutableListOf()) {
                        bindings += letBinding(v("x"), id("i"))
                        bindings += letBinding(v("y"), id("j"))
                    }
                }
            },
            expect("SELECT a FROM T WHERE x") {
                exprSFW {
                    select = select("a")
                    from = table("T")
                    where = v("x")
                }
            },
            expect("SELECT a FROM T LIMIT 1") {
                exprSFW {
                    select = select("a")
                    from = table("T")
                    limit = exprLit(int32Value(1))
                }
            },
            expect("SELECT a FROM T OFFSET 2") {
                exprSFW {
                    select = select("a")
                    from = table("T")
                    offset = exprLit(int32Value(2))
                }
            },
            expect("SELECT a FROM T LIMIT 1 OFFSET 2") {
                exprSFW {
                    select = select("a")
                    from = table("T")
                    limit = exprLit(int32Value(1))
                    offset = exprLit(int32Value(2))
                }
            },
            expect("SELECT a FROM T GROUP BY x HAVING y") {
                exprSFW {
                    select = select("a")
                    from = table("T")
                    groupBy = groupBy {
                        strategy = GroupBy.Strategy.FULL
                        keys += groupByKey(v("x"))
                    }
                    having = v("y")
                }
            },
        )

        @JvmStatic
        private fun groupByClauseCases() = listOf(
            expect("SELECT a FROM T GROUP BY x") {
                exprSFW {
                    select = select("a")
                    from = table("T")
                    groupBy = groupBy {
                        strategy = GroupBy.Strategy.FULL
                        keys += groupByKey(v("x"))
                    }
                }
            },
            expect("SELECT a FROM T GROUP BY x AS i") {
                exprSFW {
                    select = select("a")
                    from = table("T")
                    groupBy = groupBy {
                        strategy = GroupBy.Strategy.FULL
                        keys += groupByKey(v("x"), id("i"))
                    }
                }
            },
            expect("SELECT a FROM T GROUP BY x, y") {
                exprSFW {
                    select = select("a")
                    from = table("T")
                    groupBy = groupBy {
                        strategy = GroupBy.Strategy.FULL
                        keys += groupByKey(v("x"))
                        keys += groupByKey(v("y"))
                    }
                }
            },
            expect("SELECT a FROM T GROUP BY x AS i, y AS j") {
                exprSFW {
                    select = select("a")
                    from = table("T")
                    groupBy = groupBy {
                        strategy = GroupBy.Strategy.FULL
                        keys += groupByKey(v("x"), id("i"))
                        keys += groupByKey(v("y"), id("j"))
                    }
                }
            },
            expect("SELECT a FROM T GROUP BY x GROUP AS g") {
                exprSFW {
                    select = select("a")
                    from = table("T")
                    groupBy = groupBy {
                        strategy = GroupBy.Strategy.FULL
                        keys += groupByKey(v("x"))
                        asAlias = id("g")
                    }
                }
            },
            expect("SELECT a FROM T GROUP BY x AS i GROUP AS g") {
                exprSFW {
                    select = select("a")
                    from = table("T")
                    groupBy = groupBy {
                        strategy = GroupBy.Strategy.FULL
                        keys += groupByKey(v("x"), id("i"))
                        asAlias = id("g")
                    }
                }
            },
            expect("SELECT a FROM T GROUP BY x, y GROUP AS g") {
                exprSFW {
                    select = select("a")
                    from = table("T")
                    groupBy = groupBy {
                        strategy = GroupBy.Strategy.FULL
                        keys += groupByKey(v("x"))
                        keys += groupByKey(v("y"))
                        asAlias = id("g")
                    }
                }
            },
            expect("SELECT a FROM T GROUP BY x AS i, y AS j GROUP AS g") {
                exprSFW {
                    select = select("a")
                    from = table("T")
                    groupBy = groupBy {
                        strategy = GroupBy.Strategy.FULL
                        keys += groupByKey(v("x"), id("i"))
                        keys += groupByKey(v("y"), id("j"))
                        asAlias = id("g")
                    }
                }
            },
            expect("SELECT a FROM T GROUP PARTIAL BY x") {
                exprSFW {
                    select = select("a")
                    from = table("T")
                    groupBy = groupBy {
                        strategy = GroupBy.Strategy.PARTIAL
                        keys += groupByKey(v("x"))
                    }
                }
            },
        )

        @JvmStatic
        private fun orderByClauseCases() = listOf(
            expect("SELECT a FROM T ORDER BY x") {
                exprSFW {
                    select = select("a")
                    from = table("T")
                    orderBy = orderBy {
                        sorts += sort(v("x"), null, null)
                    }
                }
            },
            expect("SELECT a FROM T ORDER BY x ASC") {
                exprSFW {
                    select = select("a")
                    from = table("T")
                    orderBy = orderBy {
                        sorts += sort(v("x"), Sort.Dir.ASC, null)
                    }
                }
            },
            expect("SELECT a FROM T ORDER BY x DESC") {
                exprSFW {
                    select = select("a")
                    from = table("T")
                    orderBy = orderBy {
                        sorts += sort(v("x"), Sort.Dir.DESC, null)
                    }
                }
            },
            expect("SELECT a FROM T ORDER BY x NULLS FIRST") {
                exprSFW {
                    select = select("a")
                    from = table("T")
                    orderBy = orderBy {
                        sorts += sort(v("x"), null, Sort.Nulls.FIRST)
                    }
                }
            },
            expect("SELECT a FROM T ORDER BY x NULLS LAST") {
                exprSFW {
                    select = select("a")
                    from = table("T")
                    orderBy = orderBy {
                        sorts += sort(v("x"), null, Sort.Nulls.LAST)
                    }
                }
            },
            expect("SELECT a FROM T ORDER BY x ASC NULLS FIRST") {
                exprSFW {
                    select = select("a")
                    from = table("T")
                    orderBy = orderBy {
                        sorts += sort(v("x"), Sort.Dir.ASC, Sort.Nulls.FIRST)
                    }
                }
            },
            expect("SELECT a FROM T ORDER BY x ASC NULLS LAST") {
                exprSFW {
                    select = select("a")
                    from = table("T")
                    orderBy = orderBy {
                        sorts += sort(v("x"), Sort.Dir.ASC, Sort.Nulls.LAST)
                    }
                }
            },
            expect("SELECT a FROM T ORDER BY x DESC NULLS FIRST") {
                exprSFW {
                    select = select("a")
                    from = table("T")
                    orderBy = orderBy {
                        sorts += sort(v("x"), Sort.Dir.DESC, Sort.Nulls.FIRST)
                    }
                }
            },
            expect("SELECT a FROM T ORDER BY x DESC NULLS LAST") {
                exprSFW {
                    select = select("a")
                    from = table("T")
                    orderBy = orderBy {
                        sorts += sort(v("x"), Sort.Dir.DESC, Sort.Nulls.LAST)
                    }
                }
            },
            expect("SELECT a FROM T ORDER BY x, y") {
                exprSFW {
                    select = select("a")
                    from = table("T")
                    orderBy = orderBy {
                        sorts += sort(v("x"), null, null)
                        sorts += sort(v("y"), null, null)
                    }
                }
            },
            expect("SELECT a FROM T ORDER BY x ASC, y DESC") {
                exprSFW {
                    select = select("a")
                    from = table("T")
                    orderBy = orderBy {
                        sorts += sort(v("x"), Sort.Dir.ASC, null)
                        sorts += sort(v("y"), Sort.Dir.DESC, null)
                    }
                }
            },
            expect("SELECT a FROM T ORDER BY x NULLS FIRST, y NULLS LAST") {
                exprSFW {
                    select = select("a")
                    from = table("T")
                    orderBy = orderBy {
                        sorts += sort(v("x"), null, Sort.Nulls.FIRST)
                        sorts += sort(v("y"), null, Sort.Nulls.LAST)
                    }
                }
            },
            expect("SELECT a FROM T ORDER BY x ASC NULLS FIRST, y DESC NULLS LAST") {
                exprSFW {
                    select = select("a")
                    from = table("T")
                    orderBy = orderBy {
                        sorts += sort(v("x"), Sort.Dir.ASC, Sort.Nulls.FIRST)
                        sorts += sort(v("y"), Sort.Dir.DESC, Sort.Nulls.LAST)
                    }
                }
            },
        )

        @JvmStatic
        fun unionClauseCases() = listOf(
            expect("SELECT a FROM T UNION (SELECT b FROM S)") {
                exprSFW {
                    select = select("a")
                    from = table("T")
                    setOp = exprSFWSetOp {
                        type = setOp(SetOp.Type.UNION, null)
                        operand = exprSFW {
                            select = select("b")
                            from = table("S")
                        }
                    }
                }
            },
            expect("SELECT a FROM T UNION ALL (SELECT b FROM S)") {
                exprSFW {
                    select = select("a")
                    from = table("T")
                    setOp = exprSFWSetOp {
                        type = setOp(SetOp.Type.UNION, SetQuantifier.ALL)
                        operand = exprSFW {
                            select = select("b")
                            from = table("S")
                        }
                    }
                }
            },
            expect("SELECT a FROM T UNION DISTINCT (SELECT b FROM S)") {
                exprSFW {
                    select = select("a")
                    from = table("T")
                    setOp = exprSFWSetOp {
                        type = setOp(SetOp.Type.UNION, SetQuantifier.DISTINCT)
                        operand = exprSFW {
                            select = select("b")
                            from = table("S")
                        }
                    }
                }
            },
            expect("SELECT a FROM T UNION (SELECT b FROM S) LIMIT 1") {
                exprSFW {
                    select = select("a")
                    from = table("T")
                    setOp = exprSFWSetOp {
                        type = setOp(SetOp.Type.UNION, null)
                        operand = exprSFW {
                            select = select("b")
                            from = table("S")
                        }
                    }
                    limit = exprLit(int32Value(1))
                }
            },
            expect("SELECT a FROM T UNION (SELECT b FROM S LIMIT 1)") {
                exprSFW {
                    select = select("a")
                    from = table("T")
                    setOp = exprSFWSetOp {
                        type = setOp(SetOp.Type.UNION, null)
                        operand = exprSFW {
                            select = select("b")
                            from = table("S")
                            limit = exprLit(int32Value(1))
                        }
                    }
                }
            },
            expect("SELECT a FROM T UNION (SELECT b FROM S) ORDER BY x") {
                exprSFW {
                    select = select("a")
                    from = table("T")
                    setOp = exprSFWSetOp {
                        type = setOp(SetOp.Type.UNION, null)
                        operand = exprSFW {
                            select = select("b")
                            from = table("S")
                        }
                    }
                    orderBy = orderBy {
                        sorts += sort(v("x"), null, null)
                    }
                }
            },
            expect("SELECT a FROM T UNION (SELECT b FROM S ORDER BY x)") {
                exprSFW {
                    select = select("a")
                    from = table("T")
                    setOp = exprSFWSetOp {
                        type = setOp(SetOp.Type.UNION, null)
                        operand = exprSFW {
                            select = select("b")
                            from = table("S")
                            orderBy = orderBy {
                                sorts += sort(v("x"), null, null)
                            }
                        }
                    }
                }
            },
        )

        // These are simple clauses
        @JvmStatic
        private fun subqueryCases() = listOf(
            expect("1 = (SELECT a FROM T)") {
                exprBinary {
                    op = Expr.Binary.Op.EQ
                    lhs = exprLit(int32Value(1))
                    rhs = exprSFW {
                        select = select("a")
                        from = table("T")
                    }
                }
            },
            expect("(1, 2) = (SELECT a FROM T)") {
                exprBinary {
                    op = Expr.Binary.Op.EQ
                    lhs = exprCollection {
                        type = Expr.Collection.Type.LIST
                        values += exprLit(int32Value(1))
                        values += exprLit(int32Value(2))
                    }
                    rhs = exprSFW {
                        select = select("a")
                        from = table("T")
                    }
                }
            },
        )

        private fun expect(expected: String, block: AstBuilder.() -> AstNode): Case {
            val i = ast(block)
            return Case.Success(i, expected)
        }

        private fun fail(message: String, block: AstBuilder.() -> AstNode): Case {
            val i = ast(block)
            return Case.Fail(i, message)
        }

        // DSL shorthand

        private fun AstBuilder.v(symbol: String) = this.exprVar {
            identifier = id(symbol)
            scope = Expr.Var.Scope.DEFAULT
        }

        private fun AstBuilder.id(
            symbol: String,
            case: Identifier.CaseSensitivity = Identifier.CaseSensitivity.INSENSITIVE,
        ) = this.identifierSymbol(symbol, case)

        private fun AstBuilder.select(vararg s: String) = selectProject {
            s.forEach {
                items += selectProjectItemExpression(v(it))
            }
        }

        private fun AstBuilder.table(symbol: String) = fromValue {
            expr = v(symbol)
            type = From.Value.Type.SCAN
        }
    }

    sealed class Case {

        abstract fun assert()

        class Success(
            private val input: AstNode,
            private val expected: String,
        ) : Case() {

            override fun assert() {
                val actual = input.sql(SqlLayout.ONELINE)
                Assertions.assertEquals(expected, actual)
            }
        }

        class Fail(
            private val input: AstNode,
            private val message: String,
        ) : Case() {

            override fun assert() {
                assertFails(message) {
                    input.sql(SqlLayout.ONELINE)
                }
            }
        }
    }
}<|MERGE_RESOLUTION|>--- conflicted
+++ resolved
@@ -1073,17 +1073,9 @@
                         type = From.Value.Type.SCAN
                     }
                     exclude = exclude {
-<<<<<<< HEAD
-                        exprs += excludeExcludeExpr {
-                            root = id("t", Identifier.CaseSensitivity.INSENSITIVE)
-                            steps += excludeStepExcludeTupleAttr {
-                                symbol = id("a", Identifier.CaseSensitivity.INSENSITIVE)
-                            }
-=======
                         items += excludeItem {
                             root = v("t")
                             steps += insensitiveExcludeStructField("a")
->>>>>>> 2176d210
                         }
                     }
                 }
@@ -1096,23 +1088,6 @@
                         type = From.Value.Type.SCAN
                     }
                     exclude = exclude {
-<<<<<<< HEAD
-                        exprs += excludeExcludeExpr {
-                            root = id("a", Identifier.CaseSensitivity.INSENSITIVE)
-                            steps += insensitiveExcludeTupleAttr("b")
-                        }
-                        exprs += excludeExcludeExpr {
-                            root = id("c", Identifier.CaseSensitivity.INSENSITIVE)
-                            steps += insensitiveExcludeTupleAttr("d")
-                        }
-                        exprs += excludeExcludeExpr {
-                            root = id("e", Identifier.CaseSensitivity.INSENSITIVE)
-                            steps += insensitiveExcludeTupleAttr("f")
-                        }
-                        exprs += excludeExcludeExpr {
-                            root = id("g", Identifier.CaseSensitivity.INSENSITIVE)
-                            steps += insensitiveExcludeTupleAttr("h")
-=======
                         items += excludeItem {
                             root = v("a")
                             steps += insensitiveExcludeStructField("b")
@@ -1128,7 +1103,6 @@
                         items += excludeItem {
                             root = v("g")
                             steps += insensitiveExcludeStructField("h")
->>>>>>> 2176d210
                         }
                     }
                 }
@@ -1141,39 +1115,6 @@
                         type = From.Value.Type.SCAN
                     }
                     exclude = exclude {
-<<<<<<< HEAD
-                        exprs += excludeExcludeExpr {
-                            root = id("t", Identifier.CaseSensitivity.INSENSITIVE)
-                            steps += mutableListOf(
-                                insensitiveExcludeTupleAttr("a"),
-                                sensitiveExcludeTupleAttr("b"),
-                                excludeStepExcludeTupleWildcard(),
-                                excludeStepExcludeCollectionWildcard(),
-                                insensitiveExcludeTupleAttr("c"),
-                            )
-                        }
-                        exprs += excludeExcludeExpr {
-                            root = id("s", Identifier.CaseSensitivity.SENSITIVE)
-                            steps += mutableListOf(
-                                excludeStepExcludeCollectionIndex(0),
-                                insensitiveExcludeTupleAttr("d"),
-                                sensitiveExcludeTupleAttr("e"),
-                                excludeStepExcludeCollectionWildcard(),
-                                insensitiveExcludeTupleAttr("f"),
-                                excludeStepExcludeTupleWildcard(),
-                            )
-                        }
-                    }
-                }
-            },
-        )
-
-        private fun AstBuilder.insensitiveExcludeTupleAttr(str: String) = excludeStepExcludeTupleAttr {
-            symbol = id(str, Identifier.CaseSensitivity.INSENSITIVE)
-        }
-
-        private fun AstBuilder.sensitiveExcludeTupleAttr(str: String) = excludeStepExcludeTupleAttr {
-=======
                         items += excludeItem {
                             root = v("t")
                             steps += mutableListOf(
@@ -1205,7 +1146,6 @@
         }
 
         private fun AstBuilder.sensitiveExcludeStructField(str: String) = excludeStepStructField {
->>>>>>> 2176d210
             symbol = id(str, Identifier.CaseSensitivity.SENSITIVE)
         }
 
