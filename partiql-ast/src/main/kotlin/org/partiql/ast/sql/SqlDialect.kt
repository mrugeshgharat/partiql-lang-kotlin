package org.partiql.ast.sql

import org.partiql.ast.AstNode
import org.partiql.ast.Exclude
import org.partiql.ast.Expr
import org.partiql.ast.From
import org.partiql.ast.GroupBy
import org.partiql.ast.Identifier
import org.partiql.ast.Let
import org.partiql.ast.OrderBy
import org.partiql.ast.Path
import org.partiql.ast.Select
import org.partiql.ast.SetOp
import org.partiql.ast.SetQuantifier
import org.partiql.ast.Sort
import org.partiql.ast.Statement
import org.partiql.ast.Type
import org.partiql.ast.visitor.AstBaseVisitor
import org.partiql.value.MissingValue
import org.partiql.value.NullValue
import org.partiql.value.PartiQLValueExperimental
import org.partiql.value.io.PartiQLValueTextWriter
import java.io.ByteArrayOutputStream
import java.io.PrintStream

/**
 * SqlDialect represents the base behavior for transforming an [AstNode] tree into a [SqlBlock] tree.
 */
@Suppress("PARAMETER_NAME_CHANGED_ON_OVERRIDE")
public abstract class SqlDialect : AstBaseVisitor<SqlBlock, SqlBlock>() {

    /**
     * Default entry-point, can also be us.
     */
    public fun apply(node: AstNode): SqlBlock = node.accept(this, SqlBlock.Nil)

    companion object {

        @JvmStatic
        public val PARTIQL = object : SqlDialect() {}
    }

    override fun defaultReturn(node: AstNode, head: SqlBlock) =
        throw UnsupportedOperationException("Cannot print $node")

    // STATEMENTS

    override fun visitStatementQuery(node: Statement.Query, head: SqlBlock) = visitExpr(node.expr, head)

    // IDENTIFIERS & PATHS

    /**
     * Default behavior is to wrap all SFW queries with parentheses.
     *
     * @param node
     * @param head
     */
    public open fun visitExprWrapped(node: Expr, head: SqlBlock) = when (node) {
        is Expr.SFW -> {
            var h = head
            h = h concat "("
            h = visitExprSFW(node, h)
            h = h concat ")"
            h
        }
        else -> visitExpr(node, head)
    }

    override fun visitIdentifierSymbol(node: Identifier.Symbol, head: SqlBlock) = head concat r(node.sql())

    override fun visitIdentifierQualified(node: Identifier.Qualified, head: SqlBlock): SqlBlock {
        val path = node.steps.fold(node.root.sql()) { p, step -> p + "." + step.sql() }
        return head concat r(path)
    }

    override fun visitPath(node: Path, head: SqlBlock): SqlBlock {
        val path = node.steps.fold(node.root.sql()) { p, step ->
            when (step) {
                is Path.Step.Index -> p + "[${step.index}]"
                is Path.Step.Symbol -> p + "." + step.symbol.sql()
            }
        }
        return head concat r(path)
    }

    override fun visitExclude(node: Exclude, head: SqlBlock): SqlBlock {
        var h = head
        h = h concat " EXCLUDE "
<<<<<<< HEAD
        h = h concat list(start = null, end = null) { node.exprs }
        return h
    }

    override fun visitExcludeExcludeExpr(node: Exclude.ExcludeExpr, head: SqlBlock): SqlBlock {
        var h = head
        h = h concat visitIdentifierSymbol(node.root, SqlBlock.Nil)
=======
        h = h concat list(start = null, end = null) { node.items }
        return h
    }

    override fun visitExcludeItem(node: Exclude.Item, head: SqlBlock): SqlBlock {
        var h = head
        h = h concat visitExprVar(node.root, SqlBlock.Nil)
>>>>>>> 2176d210
        h = h concat list(delimiter = null, start = null, end = null) { node.steps }
        return h
    }

<<<<<<< HEAD
    override fun visitExcludeStepExcludeCollectionIndex(node: Exclude.Step.ExcludeCollectionIndex, head: SqlBlock): SqlBlock {
        return head concat r("[${node.index}]")
    }

    override fun visitExcludeStepExcludeTupleWildcard(node: Exclude.Step.ExcludeTupleWildcard, head: SqlBlock): SqlBlock {
        return head concat r(".*")
    }

    override fun visitExcludeStepExcludeTupleAttr(node: Exclude.Step.ExcludeTupleAttr, head: SqlBlock): SqlBlock {
=======
    override fun visitExcludeStepCollIndex(node: Exclude.Step.CollIndex, head: SqlBlock): SqlBlock {
        return head concat r("[${node.index}]")
    }

    override fun visitExcludeStepStructWildcard(node: Exclude.Step.StructWildcard, head: SqlBlock): SqlBlock {
        return head concat r(".*")
    }

    override fun visitExcludeStepStructField(node: Exclude.Step.StructField, head: SqlBlock): SqlBlock {
>>>>>>> 2176d210
        var h = head concat r(".")
        h = h concat visitIdentifierSymbol(node.symbol, SqlBlock.Nil)
        return h
    }

<<<<<<< HEAD
    override fun visitExcludeStepExcludeCollectionWildcard(node: Exclude.Step.ExcludeCollectionWildcard, head: SqlBlock): SqlBlock {
=======
    override fun visitExcludeStepCollWildcard(node: Exclude.Step.CollWildcard, head: SqlBlock): SqlBlock {
>>>>>>> 2176d210
        return head concat r("[*]")
    }

    // cannot write path step outside the context of a path as we don't want it to reflow
    override fun visitPathStep(node: Path.Step, head: SqlBlock) = error("path step cannot be written directly")

    override fun visitPathStepSymbol(node: Path.Step.Symbol, head: SqlBlock) = visitPathStep(node, head)

    override fun visitPathStepIndex(node: Path.Step.Index, head: SqlBlock) = visitPathStep(node, head)

    // TYPES

    override fun visitTypeNullType(node: Type.NullType, head: SqlBlock) = head concat r("NULL")

    override fun visitTypeMissing(node: Type.Missing, head: SqlBlock) = head concat r("MISSING")

    override fun visitTypeBool(node: Type.Bool, head: SqlBlock) = head concat r("BOOL")

    override fun visitTypeTinyint(node: Type.Tinyint, head: SqlBlock) = head concat r("TINYINT")

    override fun visitTypeSmallint(node: Type.Smallint, head: SqlBlock) = head concat r("SMALLINT")

    override fun visitTypeInt2(node: Type.Int2, head: SqlBlock) = head concat r("INT2")

    override fun visitTypeInt4(node: Type.Int4, head: SqlBlock) = head concat r("INT4")

    override fun visitTypeBigint(node: Type.Bigint, head: SqlBlock) = head concat r("BIGINT")

    override fun visitTypeInt8(node: Type.Int8, head: SqlBlock) = head concat r("INT8")

    override fun visitTypeInt(node: Type.Int, head: SqlBlock) = head concat r("INT")

    override fun visitTypeReal(node: Type.Real, head: SqlBlock) = head concat r("REAL")

    override fun visitTypeFloat32(node: Type.Float32, head: SqlBlock) = head concat r("FLOAT32")

    override fun visitTypeFloat64(node: Type.Float64, head: SqlBlock) = head concat r("DOUBLE PRECISION")

    override fun visitTypeDecimal(node: Type.Decimal, head: SqlBlock) =
        head concat type("DECIMAL", node.precision, node.scale)

    override fun visitTypeNumeric(node: Type.Numeric, head: SqlBlock) =
        head concat type("NUMERIC", node.precision, node.scale)

    override fun visitTypeChar(node: Type.Char, head: SqlBlock) = head concat type("CHAR", node.length)

    override fun visitTypeVarchar(node: Type.Varchar, head: SqlBlock) = head concat type("VARCHAR", node.length)

    override fun visitTypeString(node: Type.String, head: SqlBlock) = head concat r("STRING")

    override fun visitTypeSymbol(node: Type.Symbol, head: SqlBlock) = head concat r("SYMBOL")

    override fun visitTypeBit(node: Type.Bit, head: SqlBlock) = head concat type("BIT", node.length)

    override fun visitTypeBitVarying(node: Type.BitVarying, head: SqlBlock) = head concat type("BINARY", node.length)

    override fun visitTypeByteString(node: Type.ByteString, head: SqlBlock) = head concat type("BYTE", node.length)

    override fun visitTypeBlob(node: Type.Blob, head: SqlBlock) = head concat type("BLOB", node.length)

    override fun visitTypeClob(node: Type.Clob, head: SqlBlock) = head concat type("CLOB", node.length)

    override fun visitTypeBag(node: Type.Bag, head: SqlBlock) = head concat r("BAG")

    override fun visitTypeList(node: Type.List, head: SqlBlock) = head concat r("LIST")

    override fun visitTypeSexp(node: Type.Sexp, head: SqlBlock) = head concat r("SEXP")

    override fun visitTypeTuple(node: Type.Tuple, head: SqlBlock) = head concat r("TUPLE")

    override fun visitTypeStruct(node: Type.Struct, head: SqlBlock) = head concat r("STRUCT")

    override fun visitTypeAny(node: Type.Any, head: SqlBlock) = head concat r("ANY")

    override fun visitTypeDate(node: Type.Date, head: SqlBlock) = head concat r("DATE")

    override fun visitTypeTime(node: Type.Time, head: SqlBlock): SqlBlock = head concat type("TIME", node.precision)

    override fun visitTypeTimeWithTz(node: Type.TimeWithTz, head: SqlBlock) =
        head concat type("TIME WITH TIMEZONE", node.precision, gap = true)

    override fun visitTypeTimestamp(node: Type.Timestamp, head: SqlBlock) =
        head concat type("TIMESTAMP", node.precision)

    override fun visitTypeTimestampWithTz(node: Type.TimestampWithTz, head: SqlBlock) =
        head concat type("TIMESTAMP WITH TIMEZONE", node.precision, gap = true)

    override fun visitTypeInterval(node: Type.Interval, head: SqlBlock) = head concat type("INTERVAL", node.precision)

    // unsupported
    override fun visitTypeCustom(node: Type.Custom, head: SqlBlock) = defaultReturn(node, head)

    // Expressions

    @OptIn(PartiQLValueExperimental::class)
    override fun visitExprLit(node: Expr.Lit, head: SqlBlock): SqlBlock {
        // Simplified PartiQL Value writing, as this intentionally omits formatting
        val value = when (node.value) {
            is MissingValue -> "MISSING" // force uppercase
            is NullValue -> "NULL" // force uppercase
            else -> {
                val buffer = ByteArrayOutputStream()
                val valueWriter = PartiQLValueTextWriter(PrintStream(buffer), false)
                valueWriter.append(node.value)
                buffer.toString()
            }
        }
        return head concat r(value)
    }

    override fun visitExprIon(node: Expr.Ion, head: SqlBlock): SqlBlock {
        // simplified Ion value writing, as this intentionally omits formatting
        val value = node.value.toString()
        return head concat r("`$value`")
    }

    override fun visitExprUnary(node: Expr.Unary, head: SqlBlock): SqlBlock {
        val op = when (node.op) {
            Expr.Unary.Op.NOT -> "NOT "
            Expr.Unary.Op.POS -> "+"
            Expr.Unary.Op.NEG -> "-"
        }
        var h = head
        h = h concat r(op)
        return visitExprWrapped(node.expr, h)
    }

    override fun visitExprBinary(node: Expr.Binary, head: SqlBlock): SqlBlock {
        val op = when (node.op) {
            Expr.Binary.Op.PLUS -> "+"
            Expr.Binary.Op.MINUS -> "-"
            Expr.Binary.Op.TIMES -> "*"
            Expr.Binary.Op.DIVIDE -> "/"
            Expr.Binary.Op.MODULO -> "%"
            Expr.Binary.Op.CONCAT -> "||"
            Expr.Binary.Op.AND -> "AND"
            Expr.Binary.Op.OR -> "OR"
            Expr.Binary.Op.EQ -> "="
            Expr.Binary.Op.NE -> "<>"
            Expr.Binary.Op.GT -> ">"
            Expr.Binary.Op.GTE -> ">="
            Expr.Binary.Op.LT -> "<"
            Expr.Binary.Op.LTE -> "<="
            Expr.Binary.Op.BITWISE_AND -> "&"
        }
        var h = head
        h = visitExprWrapped(node.lhs, h)
        h = h concat r(" $op ")
        h = visitExprWrapped(node.rhs, h)
        return h
    }

    override fun visitExprVar(node: Expr.Var, head: SqlBlock): SqlBlock {
        var h = head
        // Prepend @
        if (node.scope == Expr.Var.Scope.LOCAL) {
            h = h concat r("@")
        }
        h = visitIdentifier(node.identifier, h)
        return h
    }

    override fun visitExprSessionAttribute(node: Expr.SessionAttribute, head: SqlBlock) =
        head concat r(node.attribute.name)

    override fun visitExprPath(node: Expr.Path, head: SqlBlock): SqlBlock {
        var h = visitExprWrapped(node.root, head)
        h = node.steps.fold(h) { b, step -> visitExprPathStep(step, b) }
        return h
    }

    override fun visitExprPathStepSymbol(node: Expr.Path.Step.Symbol, head: SqlBlock) =
        head concat r(".${node.symbol.sql()}")

    override fun visitExprPathStepIndex(node: Expr.Path.Step.Index, head: SqlBlock): SqlBlock {
        var h = head
        val key = node.key
        // use [ ] syntax
        h = h concat r("[")
        h = visitExprWrapped(key, h)
        h = h concat r("]")
        return h
    }

    override fun visitExprPathStepWildcard(node: Expr.Path.Step.Wildcard, head: SqlBlock) = head concat r("[*]")

    override fun visitExprPathStepUnpivot(node: Expr.Path.Step.Unpivot, head: SqlBlock) = head concat r(".*")

    override fun visitExprCall(node: Expr.Call, head: SqlBlock): SqlBlock {
        var h = head
        h = visitIdentifier(node.function, h)
        h = h concat list { node.args }
        return h
    }

    override fun visitExprAgg(node: Expr.Agg, head: SqlBlock): SqlBlock {
        var h = head
        val f = node.function
        // Special case
        if (f is Identifier.Symbol && f.symbol == "COUNT_STAR") {
            return h concat r("COUNT(*)")
        }
        val start = if (node.setq != null) "(${node.setq.name} " else "("
        h = visitIdentifier(f, h)
        h = h concat list(start) { node.args }
        return h
    }

    override fun visitExprParameter(node: Expr.Parameter, head: SqlBlock) = head concat r("?")

    override fun visitExprValues(node: Expr.Values, head: SqlBlock) = head concat list("VALUES (") { node.rows }

    override fun visitExprValuesRow(node: Expr.Values.Row, head: SqlBlock) = head concat list { node.items }

    override fun visitExprCollection(node: Expr.Collection, head: SqlBlock): SqlBlock {
        val (start, end) = when (node.type) {
            Expr.Collection.Type.BAG -> "<<" to ">>"
            Expr.Collection.Type.ARRAY -> "[" to "]"
            Expr.Collection.Type.VALUES -> "VALUES (" to ")"
            Expr.Collection.Type.LIST -> "(" to ")"
            Expr.Collection.Type.SEXP -> "SEXP (" to ")"
        }
        return head concat list(start, end) { node.values }
    }

    override fun visitExprStruct(node: Expr.Struct, head: SqlBlock) = head concat list("{", "}") { node.fields }

    override fun visitExprStructField(node: Expr.Struct.Field, head: SqlBlock): SqlBlock {
        var h = head
        h = visitExprWrapped(node.name, h)
        h = h concat r(": ")
        h = visitExprWrapped(node.value, h)
        return h
    }

    override fun visitExprLike(node: Expr.Like, head: SqlBlock): SqlBlock {
        var h = head
        h = visitExprWrapped(node.value, h)
        h = h concat if (node.not == true) r(" NOT LIKE ") else r(" LIKE ")
        h = visitExprWrapped(node.pattern, h)
        if (node.escape != null) {
            h = h concat r(" ESCAPE ")
            h = visitExprWrapped(node.escape!!, h)
        }
        return h
    }

    override fun visitExprBetween(node: Expr.Between, head: SqlBlock): SqlBlock {
        var h = head
        h = visitExprWrapped(node.value, h)
        h = h concat if (node.not == true) r(" NOT BETWEEN ") else r(" BETWEEN ")
        h = visitExprWrapped(node.from, h)
        h = h concat r(" AND ")
        h = visitExprWrapped(node.to, h)
        return h
    }

    override fun visitExprInCollection(node: Expr.InCollection, head: SqlBlock): SqlBlock {
        var h = head
        h = visitExprWrapped(node.lhs, h)
        h = h concat if (node.not == true) r(" NOT IN ") else r(" IN ")
        h = visitExprWrapped(node.rhs, h)
        return h
    }

    override fun visitExprIsType(node: Expr.IsType, head: SqlBlock): SqlBlock {
        var h = head
        h = visitExprWrapped(node.value, h)
        h = h concat if (node.not == true) r(" IS NOT ") else r(" IS ")
        h = visitType(node.type, h)
        return h
    }

    override fun visitExprCase(node: Expr.Case, head: SqlBlock): SqlBlock {
        var h = head
        h = h concat r("CASE")
        h = when (node.expr) {
            null -> h
            else -> visitExprWrapped(node.expr!!, h concat r(" "))
        }
        // WHEN(s)
        h = node.branches.fold(h) { acc, branch -> visitExprCaseBranch(branch, acc) }
        // ELSE
        h = when (node.default) {
            null -> h
            else -> {
                h = h concat r(" ELSE ")
                visitExprWrapped(node.default!!, h)
            }
        }
        h = h concat r(" END")
        return h
    }

    override fun visitExprCaseBranch(node: Expr.Case.Branch, head: SqlBlock): SqlBlock {
        var h = head
        h = h concat r(" WHEN ")
        h = visitExprWrapped(node.condition, h)
        h = h concat r(" THEN ")
        h = visitExprWrapped(node.expr, h)
        return h
    }

    override fun visitExprCoalesce(node: Expr.Coalesce, head: SqlBlock): SqlBlock {
        var h = head
        h = h concat r("COALESCE")
        h = h concat list { node.args }
        return h
    }

    override fun visitExprNullIf(node: Expr.NullIf, head: SqlBlock): SqlBlock {
        val args = listOf(node.value, node.nullifier)
        var h = head
        h = h concat r("NULLIF")
        h = h concat list { args }
        return h
    }

    override fun visitExprSubstring(node: Expr.Substring, head: SqlBlock): SqlBlock {
        var h = head
        h = h concat r("SUBSTRING(")
        h = visitExprWrapped(node.value, h)
        if (node.start != null) {
            h = h concat r(" FROM ")
            h = visitExprWrapped(node.start!!, h)
        }
        if (node.length != null) {
            h = h concat r(" FOR ")
            h = visitExprWrapped(node.length!!, h)
        }
        h = h concat r(")")
        return h
    }

    override fun visitExprPosition(node: Expr.Position, head: SqlBlock): SqlBlock {
        var h = head
        h = h concat r("POSITION(")
        h = visitExprWrapped(node.lhs, h)
        h = h concat r(" IN ")
        h = visitExprWrapped(node.rhs, h)
        h = h concat r(")")
        return h
    }

    override fun visitExprTrim(node: Expr.Trim, head: SqlBlock): SqlBlock {
        var h = head
        h = h concat r("TRIM(")
        // [LEADING|TRAILING|BOTH]
        if (node.spec != null) {
            h = h concat r("${node.spec.name} ")
        }
        // [<chars> FROM]
        if (node.chars != null) {
            h = visitExprWrapped(node.chars!!, h)
            h = h concat r(" FROM ")
        }
        h = visitExprWrapped(node.value, h)
        h = h concat r(")")
        return h
    }

    override fun visitExprOverlay(node: Expr.Overlay, head: SqlBlock): SqlBlock {
        var h = head
        h = h concat r("OVERLAY(")
        h = visitExprWrapped(node.value, h)
        h = h concat r(" PLACING ")
        h = visitExprWrapped(node.overlay, h)
        h = h concat r(" FROM ")
        h = visitExprWrapped(node.start, h)
        if (node.length != null) {
            h = h concat r(" FOR ")
            h = visitExprWrapped(node.length!!, h)
        }
        h = h concat r(")")
        return h
    }

    override fun visitExprExtract(node: Expr.Extract, head: SqlBlock): SqlBlock {
        var h = head
        h = h concat r("EXTRACT(")
        h = h concat r(node.field.name)
        h = h concat r(" FROM ")
        h = visitExprWrapped(node.source, h)
        h = h concat r(")")
        return h
    }

    override fun visitExprCast(node: Expr.Cast, head: SqlBlock): SqlBlock {
        var h = head
        h = h concat r("CAST(")
        h = visitExprWrapped(node.value, h)
        h = h concat r(" AS ")
        h = visitType(node.asType, h)
        h = h concat r(")")
        return h
    }

    override fun visitExprCanCast(node: Expr.CanCast, head: SqlBlock): SqlBlock {
        var h = head
        h = h concat r("CAN_CAST(")
        h = visitExprWrapped(node.value, h)
        h = h concat r(" AS ")
        h = visitType(node.asType, h)
        h = h concat r(")")
        return h
    }

    override fun visitExprCanLosslessCast(node: Expr.CanLosslessCast, head: SqlBlock): SqlBlock {
        var h = head
        h = h concat r("CAN_LOSSLESS_CAST(")
        h = visitExprWrapped(node.value, h)
        h = h concat r(" AS ")
        h = visitType(node.asType, h)
        h = h concat r(")")
        return h
    }

    override fun visitExprDateAdd(node: Expr.DateAdd, head: SqlBlock): SqlBlock {
        var h = head
        h = h concat r("DATE_ADD(")
        h = h concat r(node.field.name)
        h = h concat r(", ")
        h = visitExprWrapped(node.lhs, h)
        h = h concat r(", ")
        h = visitExprWrapped(node.rhs, h)
        h = h concat r(")")
        return h
    }

    override fun visitExprDateDiff(node: Expr.DateDiff, head: SqlBlock): SqlBlock {
        var h = head
        h = h concat r("DATE_DIFF(")
        h = h concat r(node.field.name)
        h = h concat r(", ")
        h = visitExprWrapped(node.lhs, h)
        h = h concat r(", ")
        h = visitExprWrapped(node.rhs, h)
        h = h concat r(")")
        return h
    }

    override fun visitExprBagOp(node: Expr.BagOp, head: SqlBlock): SqlBlock {
        // [OUTER] [UNION|INTERSECT|EXCEPT] [ALL|DISTINCT]
        val op = mutableListOf<String>()
        when (node.outer) {
            true -> op.add("OUTER")
            else -> {}
        }
        when (node.type.type) {
            SetOp.Type.UNION -> op.add("UNION")
            SetOp.Type.INTERSECT -> op.add("INTERSECT")
            SetOp.Type.EXCEPT -> op.add("EXCEPT")
        }
        when (node.type.setq) {
            SetQuantifier.ALL -> op.add("ALL")
            SetQuantifier.DISTINCT -> op.add("DISTINCT")
            null -> {}
        }
        var h = head
        h = visitExprWrapped(node.lhs, h)
        h = h concat r(" ${op.joinToString(" ")} ")
        h = visitExprWrapped(node.rhs, h)
        return h
    }

    // SELECT-FROM-WHERE

    override fun visitExprSFW(node: Expr.SFW, head: SqlBlock): SqlBlock {
        var h = head
        // SELECT
        h = visit(node.select, h)
        // EXCLUDE
        h = node.exclude?.let { visit(it, h) } ?: h
        // FROM
        h = visit(node.from, h concat r(" FROM "))
        // LET
        h = if (node.let != null) visitLet(node.let, h concat r(" ")) else h
        // WHERE
        h = if (node.where != null) visitExprWrapped(node.where, h concat r(" WHERE ")) else h
        // GROUP BY
        h = if (node.groupBy != null) visitGroupBy(node.groupBy, h concat r(" ")) else h
        // HAVING
        h = if (node.having != null) visitExprWrapped(node.having, h concat r(" HAVING ")) else h
        // SET OP
        h = if (node.setOp != null) visitExprSFWSetOp(node.setOp, h concat r(" ")) else h
        // ORDER BY
        h = if (node.orderBy != null) visitOrderBy(node.orderBy, h concat r(" ")) else h
        // LIMIT
        h = if (node.limit != null) visitExprWrapped(node.limit, h concat r(" LIMIT ")) else h
        // OFFSET
        h = if (node.offset != null) visitExprWrapped(node.offset, h concat r(" OFFSET ")) else h
        return h
    }

    // SELECT

    override fun visitSelectStar(node: Select.Star, head: SqlBlock): SqlBlock {
        val select = when (node.setq) {
            SetQuantifier.ALL -> "SELECT ALL *"
            SetQuantifier.DISTINCT -> "SELECT DISTINCT *"
            null -> "SELECT *"
        }
        return head concat r(select)
    }

    override fun visitSelectProject(node: Select.Project, head: SqlBlock): SqlBlock {
        val select = when (node.setq) {
            SetQuantifier.ALL -> "SELECT ALL "
            SetQuantifier.DISTINCT -> "SELECT DISTINCT "
            null -> "SELECT "
        }
        return head concat list(select, "") { node.items }
    }

    override fun visitSelectProjectItemAll(node: Select.Project.Item.All, head: SqlBlock): SqlBlock {
        var h = head
        h = visitExprWrapped(node.expr, h)
        h = h concat r(".*")
        return h
    }

    override fun visitSelectProjectItemExpression(node: Select.Project.Item.Expression, head: SqlBlock): SqlBlock {
        var h = head
        h = visitExprWrapped(node.expr, h)
        h = if (node.asAlias != null) h concat r(" AS ${node.asAlias.sql()}") else h
        return h
    }

    override fun visitSelectPivot(node: Select.Pivot, head: SqlBlock): SqlBlock {
        var h = head
        h = h concat r("PIVOT ")
        h = visitExprWrapped(node.key, h)
        h = h concat r(" AT ")
        h = visitExprWrapped(node.value, h)
        return h
    }

    override fun visitSelectValue(node: Select.Value, head: SqlBlock): SqlBlock {
        val select = when (node.setq) {
            SetQuantifier.ALL -> "SELECT ALL VALUE "
            SetQuantifier.DISTINCT -> "SELECT DISTINCT VALUE "
            null -> "SELECT VALUE "
        }
        var h = head
        h = h concat r(select)
        h = visitExprWrapped(node.constructor, h)
        return h
    }

    // FROM

    override fun visitFromValue(node: From.Value, head: SqlBlock): SqlBlock {
        var h = head
        h = when (node.type) {
            From.Value.Type.SCAN -> h
            From.Value.Type.UNPIVOT -> h concat r("UNPIVOT ")
        }
        h = visitExprWrapped(node.expr, h)
        h = if (node.asAlias != null) h concat r(" AS ${node.asAlias!!.sql()}") else h
        h = if (node.atAlias != null) h concat r(" AT ${node.atAlias!!.sql()}") else h
        h = if (node.byAlias != null) h concat r(" BY ${node.byAlias!!.sql()}") else h
        return h
    }

    override fun visitFromJoin(node: From.Join, head: SqlBlock): SqlBlock {
        var h = head
        h = visitFrom(node.lhs, h)
        h = h concat when (node.type) {
            From.Join.Type.INNER -> r(" INNER JOIN ")
            From.Join.Type.LEFT -> r(" LEFT JOIN ")
            From.Join.Type.LEFT_OUTER -> r(" LEFT OUTER JOIN ")
            From.Join.Type.RIGHT -> r(" RIGHT JOIN ")
            From.Join.Type.RIGHT_OUTER -> r(" RIGHT OUTER JOIN ")
            From.Join.Type.FULL -> r(" FULL JOIN ")
            From.Join.Type.FULL_OUTER -> r(" FULL OUTER JOIN ")
            From.Join.Type.CROSS -> r(" CROSS JOIN ")
            From.Join.Type.COMMA -> r(", ")
            null -> r(" JOIN ")
        }
        h = visitFrom(node.rhs, h)
        h = if (node.condition != null) visit(node.condition, h concat r(" ON ")) else h
        return h
    }

    // LET

    override fun visitLet(node: Let, head: SqlBlock) = head concat list("LET ", "") { node.bindings }

    override fun visitLetBinding(node: Let.Binding, head: SqlBlock): SqlBlock {
        var h = head
        h = visitExprWrapped(node.expr, h)
        h = h concat r(" AS ${node.asAlias.sql()}")
        return h
    }

    // GROUP BY

    override fun visitGroupBy(node: GroupBy, head: SqlBlock): SqlBlock {
        var h = head
        h = h concat when (node.strategy) {
            GroupBy.Strategy.FULL -> r("GROUP BY ")
            GroupBy.Strategy.PARTIAL -> r("GROUP PARTIAL BY ")
        }
        h = h concat list("", "") { node.keys }
        h = if (node.asAlias != null) h concat r(" GROUP AS ${node.asAlias.sql()}") else h
        return h
    }

    override fun visitGroupByKey(node: GroupBy.Key, head: SqlBlock): SqlBlock {
        var h = head
        h = visitExprWrapped(node.expr, h)
        h = if (node.asAlias != null) h concat r(" AS ${node.asAlias!!.sql()}") else h
        return h
    }

    // SET OPERATORS

    override fun visitSetOp(node: SetOp, head: SqlBlock): SqlBlock {
        val op = when (node.setq) {
            null -> node.type.name
            else -> "${node.type.name} ${node.setq.name}"
        }
        return head concat r(op)
    }

    override fun visitExprSFWSetOp(node: Expr.SFW.SetOp, head: SqlBlock): SqlBlock {
        var h = head
        h = visitSetOp(node.type, h)
        h = h concat r(" ")
        h = h concat r("(")
        val subquery = visitExprSFW(node.operand, SqlBlock.Nil)
        h = h concat SqlBlock.Nest(subquery)
        h = h concat r(")")
        return h
    }

    // ORDER BY

    override fun visitOrderBy(node: OrderBy, head: SqlBlock) = head concat list("ORDER BY ", "") { node.sorts }

    override fun visitSort(node: Sort, head: SqlBlock): SqlBlock {
        var h = head
        h = visitExprWrapped(node.expr, h)
        h = when (node.dir) {
            Sort.Dir.ASC -> h concat r(" ASC")
            Sort.Dir.DESC -> h concat r(" DESC")
            null -> h
        }
        h = when (node.nulls) {
            Sort.Nulls.FIRST -> h concat r(" NULLS FIRST")
            Sort.Nulls.LAST -> h concat r(" NULLS LAST")
            null -> h
        }
        return h
    }

    // --- Block Constructor Helpers

    private fun type(symbol: String, vararg args: Int?, gap: Boolean = false): SqlBlock {
        val p = args.filterNotNull()
        val t = when {
            p.isEmpty() -> symbol
            else -> {
                val a = p.joinToString(",")
                when (gap) {
                    true -> "$symbol ($a)"
                    else -> "$symbol($a)"
                }
            }
        }
        // types are modeled as text; as we don't way to reflow
        return r(t)
    }

    //  > infix fun Block.concat(rhs: String): SqlBlock.Link = Block.Link(this, Block.Raw(rhs))
    //  > head concat "foo"
    private fun r(text: String): SqlBlock = SqlBlock.Text(text)

    private fun list(
        start: String? = "(",
        end: String? = ")",
        delimiter: String? = ", ",
        children: () -> List<AstNode>,
    ): SqlBlock {
        val kids = children()
        var h = start?.let { r(it) } ?: SqlBlock.Nil
        kids.forEachIndexed { i, child ->
            h = child.accept(this, h)
            h = if (delimiter != null && (i + 1) < kids.size) h concat r(delimiter) else h
        }
        h = if (end != null) h concat r(end) else h
        return h
    }

    private fun Identifier.Symbol.sql() = when (caseSensitivity) {
        Identifier.CaseSensitivity.SENSITIVE -> "\"$symbol\""
        Identifier.CaseSensitivity.INSENSITIVE -> symbol // verbatim ..
    }
}<|MERGE_RESOLUTION|>--- conflicted
+++ resolved
@@ -86,15 +86,6 @@
     override fun visitExclude(node: Exclude, head: SqlBlock): SqlBlock {
         var h = head
         h = h concat " EXCLUDE "
-<<<<<<< HEAD
-        h = h concat list(start = null, end = null) { node.exprs }
-        return h
-    }
-
-    override fun visitExcludeExcludeExpr(node: Exclude.ExcludeExpr, head: SqlBlock): SqlBlock {
-        var h = head
-        h = h concat visitIdentifierSymbol(node.root, SqlBlock.Nil)
-=======
         h = h concat list(start = null, end = null) { node.items }
         return h
     }
@@ -102,22 +93,10 @@
     override fun visitExcludeItem(node: Exclude.Item, head: SqlBlock): SqlBlock {
         var h = head
         h = h concat visitExprVar(node.root, SqlBlock.Nil)
->>>>>>> 2176d210
         h = h concat list(delimiter = null, start = null, end = null) { node.steps }
         return h
     }
 
-<<<<<<< HEAD
-    override fun visitExcludeStepExcludeCollectionIndex(node: Exclude.Step.ExcludeCollectionIndex, head: SqlBlock): SqlBlock {
-        return head concat r("[${node.index}]")
-    }
-
-    override fun visitExcludeStepExcludeTupleWildcard(node: Exclude.Step.ExcludeTupleWildcard, head: SqlBlock): SqlBlock {
-        return head concat r(".*")
-    }
-
-    override fun visitExcludeStepExcludeTupleAttr(node: Exclude.Step.ExcludeTupleAttr, head: SqlBlock): SqlBlock {
-=======
     override fun visitExcludeStepCollIndex(node: Exclude.Step.CollIndex, head: SqlBlock): SqlBlock {
         return head concat r("[${node.index}]")
     }
@@ -127,17 +106,12 @@
     }
 
     override fun visitExcludeStepStructField(node: Exclude.Step.StructField, head: SqlBlock): SqlBlock {
->>>>>>> 2176d210
         var h = head concat r(".")
         h = h concat visitIdentifierSymbol(node.symbol, SqlBlock.Nil)
         return h
     }
 
-<<<<<<< HEAD
-    override fun visitExcludeStepExcludeCollectionWildcard(node: Exclude.Step.ExcludeCollectionWildcard, head: SqlBlock): SqlBlock {
-=======
     override fun visitExcludeStepCollWildcard(node: Exclude.Step.CollWildcard, head: SqlBlock): SqlBlock {
->>>>>>> 2176d210
         return head concat r("[*]")
     }
 
