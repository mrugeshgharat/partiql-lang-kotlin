/*
Domains defined in this file are listed below.  They are listed in transformation order and ultimately arrive at a
physical algebra that is ready to be evaluated.

- partiql_ast: the result of parsing the PartiQL query.  Structure resembles the PartiQL syntax.
- partiql_logical: a direct conversion from the partiql_ast to a logical query plan, with no semantic checking.
- partiql_logical_resolved: a variation of partiql_logical wherein all variable declarations have been allocated unique
identifiers and variable references have been resolved to a local or global variable and their unique identifiers have
been identified.  Partial push-downs of filters and projections may be applied here.
- partiql_physical: this is the same as partiql_logical_resolved, but with additional relational operators.  Also, all
relational operators include an operand to identify the algorithm to be used at evaluation time.  After transforming
from the logical algebra to physical, all operators will be set to use default implementations.  The physical algebra
may then be further optimized by selecting better implementations of each operator.

*/


// Domain transformations

// Makes PIG emit PartiqlAstToPartiqlLogicalVisitorTransform
(transform partiql_ast partiql_logical)

// Makes PIG emit PartiqlLogicalToPartiqlLogicalResolvedVisitorTransform
(transform partiql_logical partiql_logical_resolved)

// Makes PIG emit PartiqlLogicalResolvedToPartiqlPhysicalVisitorTransform
(transform partiql_logical_resolved partiql_physical)

/*
    The PartiQL AST.

    Within the partiql_ast type domain, the most fundamental of the data types is the `statement` sum type.  Start
    there and work your way to the other types.
*/
(define partiql_ast
    (domain
        // `statement` encompasses within it all possible PartiQL statements and expressions.
        //  Note that DDL and DML statements are not expressions and cannot be used in the context where an expression
        //  is required.  (For example, `1 + (DROP TABLE foo)`)
        (sum statement
            // any expression that can be used in a context that requires a result.
            (query expr::expr)

            // Data manipulation operations cannot be composed with other `expr` nodes, although they may
            // contain `expr` nodes themselves.
            // TODO:  The `dml` variant and `dml_op` sum type closely mirrors the historical `V0` AST. The disadvantage
            // of this approach is that different DML operations allow or require different combinations of FROM source
            // and WHERE predicate. For instance, DELETE requires FROM source while REMOVE does not. It may be
            // necessary to check the validity of these nodes during compilation or another phase.  In the future, we
            // should consider changing the modeling of these so such validity checks are not needed.
            (dml
                (operations ops::dml_op_list)
                (from from::(? from_source))
                (where where::(? expr))
                (returning returning::(? returning_expr)))

            // Data definition operations also cannot be composed with other `expr` nodes.
            (ddl op::ddl_op)

            // Stored procedure calls are only allowed at the top level of a query and cannot be used as an expression
            // Currently supports stored procedure calls with the unnamed argument syntax:
            //     EXEC <symbol> [<expr>.*]
            (exec procedure_name::symbol args::(* expr 0))

            // Explain Statement
            (explain target::explain_target)
        )
        
        (sum explain_target
             (domain
                 statement::statement
                 type::(? symbol)
                 format::(? symbol)
             )
        )

        // The expressions that can result in values.
        (sum expr
            // SQL Session Keywords (CURRENT_USER, CURRENT_ROLE, etc.)
            (session_attribute value::symbol)

            // The literal missing value.
            (missing)

            // A literal value.  Can be a literal in the PartiQL syntax or a back-tick quoted Ion literal.
            // Also represents a literal NULL value (i.e. `(lit null)`.)
            (lit value::ion)

            // A variable reference
            (id name::symbol case::case_sensitivity qualifier::scope_qualifier)

            // A parameter, i.e. `?`
            (parameter index::int)

            // Unary operators
            (not expr::expr)
            (pos expr::expr) // +
            (neg expr::expr) // -

            // Applies to all variants with a single (* expr 2) element below: https://github.com/partiql/partiql-lang-kotlin/issues/241
            // Arithmetic operators
            (plus operands::(* expr 2))
            (minus operands::(* expr 2))
            (times operands::(* expr 2))
            (divide operands::(* expr 2))
            (modulo operands::(* expr 2))
            (concat operands::(* expr 2))

            // Logical operators
            (and operands::(* expr 2))
            (or operands::(* expr 2))

            // Comparison operators
            (eq operands::(* expr 2))
            (ne operands::(* expr 2))
            (gt operands::(* expr 2))
            (gte operands::(* expr 2))
            (lt operands::(* expr 2))
            (lte operands::(* expr 2))
            (like value::expr pattern::expr escape::(? expr))
            (between value::expr from::expr to::expr)
            // The PartiQL `IN` operator cannot be named `in` since that is a Kotlin keyword.
            (in_collection operands::(* expr 2))
            // The PartiQL `IS` operator  cannot be named `is` since that is a Kotlin keyword.
            (is_type value::expr type::type)

            // CASE <expr> [ WHEN <expr> THEN <expr> ]... [ ELSE <expr> ] END
            (simple_case expr::expr cases::expr_pair_list default::(? expr))

            // CASE [ WHEN <expr> THEN <expr> ]... [ ELSE <expr> ] END
            (searched_case cases::expr_pair_list default::(? expr))

            // Constructors
            (struct fields::(* expr_pair 0))
            // https://github.com/partiql/partiql-lang-kotlin/issues/239
            (bag values::(* expr 0))
            (list values::(* expr 0))
            (sexp values::(* expr 0))

            // Constructors for DateTime types
            (date year::int month::int day::int)
            (lit_time value::time_value)
            (timestamp value::timestamp_value)

            // Bag operators
            (bag_op op::bag_op_type quantifier::set_quantifier operands::(* expr 2))

            // GPML graph pattern match:  <expr> MATCH <gpml_pattern>
            (graph_match expr::expr gpml_pattern::gpml_pattern)

            // Other expression types
            (path root::expr steps::(* path_step 1))
            (call func_name::symbol args::(* expr 0))
            (call_agg setq::set_quantifier func_name::symbol arg::expr)
            // TODO: In the feature, when we allow use of aggregation function as window function, we need to consider incorporate in setq
            (call_window func_name::symbol over::over args::(* expr 1))
            (cast value::expr as_type::type)
            (can_cast value::expr as_type::type)
            (can_lossless_cast value::expr as_type::type)
            (null_if expr1::expr expr2::expr)
            (coalesce args::(* expr 1))

            // `SELECT` and its parts.
            // Once variadic record element support is added (https://github.com/partiql/partiql-ir-generator/issues/44),
            // the let clauses may be modeled directly using let_binding.
            (select
                (setq (? set_quantifier))
                (project projection)
                (from from_source)
                (from_let (? let))
                (where (? expr))
                (group (? group_by))
                (having (? expr))
                (order (? order_by))
                (limit (? expr))
                (offset (? expr))))
        // end of sum expr

        // Time
        (product time_value hour::int minute::int second::int nano::int precision::int with_time_zone::bool tz_minutes::(? int))

        // Timestamp
<<<<<<< HEAD
        // TODO : Check if we have a better way to model this
        (product timestamp_value year::int month::int day::int hour::int minute::int second::ion tz_sign::(? symbol) tz_hour::(? int) tz_minutes::(? int) precision::(? int) )
=======
        (product timestamp_value year::int month::int day::int hour::int minute::int second::ion timezone::(? timezone) precision::(? int) )

        (sum timezone
             // Unknown time zone -00:00
             (unknown_timezone)
             // UTC offset ex: -01:30 -> tz_hour = -1, tz_minutes = -30, total offset minutes = -90
             // tz_hour is in [-23, 23], timezone minutes is in [-59,59]
             // we only need total offset minutes to model this property
             (utc_offset offset_minutes::int)
             // TODO: Timezone ID not support yet. Ex: US/Pacific
        )
>>>>>>> 10d7b122

        // A "step" within a path expression; that is the components of the expression following the root.
        (sum path_step
            // `someRoot[<expr>]`, or `someRoot.someField` which is equivalent to `someRoot['someField']`.
            (path_expr index::expr case::case_sensitivity)
            // `someRoot[*]`]
            (path_wildcard)
            // `someRoot.*`
            (path_unpivot))

        // Indicates the type of projection in a SFW query.
        (sum projection
            // SELECT *
            (project_star)
            // SELECT <project_item>... (SQL-92 style select list with optional AS aliases or <expr>.*)
            (project_list project_items::(* project_item 1))
            // PIVOT <id> AT <id>
            (project_pivot value::expr key::expr)
            // SELECT VALUE <expr>
            (project_value value::expr))

        // An item to be projected in a `SELECT`-list.
        (sum project_item
            // For `.*` in SELECT list
            (project_all expr::expr)
            // For `<expr> [AS <id>]`
            (project_expr expr::expr as_alias::(? symbol)))

        // A list of LET bindings
        (product let let_bindings::(* let_binding 1))

        // A LET binding
        (product let_binding expr::expr name::symbol)

        // Models the FROM clause of an SFW query
        // Note that modeling `scan` and `unpivot` separately is effectively re-introducing the same problem described
        // here: https://github.com/partiql/partiql-lang-kotlin/issues/39 . We should consider removing both the `scan`
        // and `unpivot` nodes and replacing them with `from_let` node that has an element indicating if it is a `scan
        // or from ``and add another element to scan to indicate if this `scan` or `unpivot`. Something along the lines of:
        // https://github.com/partiql/partiql-lang-kotlin/issues/242
        //     (sum from_let_type (scan) (unpivot))
        //     (sum from_source
        //          (from_let expr from_let_type (? symbol) (? symbol) (? symbol))
        //          (join ...))
        (sum from_source
            // <expr> [AS <id>] [AT <id>] [BY <id>]
            (scan expr::expr as_alias::(? symbol) at_alias::(? symbol) by_alias::(? symbol))

            // UNPIVOT <expr> [AS <id>] [AT <id>] [BY <id>]
            (unpivot expr::expr as_alias::(? symbol) at_alias::(? symbol) by_alias::(? symbol))

            // <from_source> JOIN [INNER | LEFT | RIGHT | FULL] <from_source> ON <expr>
            (join type::join_type left::from_source right::from_source predicate::(? expr))
        )

        // Indicates the logical type of join.
        (sum join_type (inner) (left) (right) (full))

        // The direction of an edge
        // | Orientation               | Edge pattern | Abbreviation |
        // |---------------------------+--------------+--------------|
        // | Pointing left             | <−[ spec ]−  | <−           |
        // | Undirected                | ~[ spec ]~   | ~            |
        // | Pointing right            | −[ spec ]−>  | −>           |
        // | Left or undirected        | <~[ spec ]~  | <~           |
        // | Undirected or right       | ~[ spec ]~>  | ~>           |
        // | Left or right             | <−[ spec ]−> | <−>          |
        // | Left, undirected or right | −[ spec ]−   | −            |
        //
        // Fig. 5. Table of edge patterns:
        // https://arxiv.org/abs/2112.06217
        (sum graph_match_direction
             (edge_left)
             (edge_undirected)
             (edge_right)
             (edge_left_or_undirected)
             (edge_undirected_or_right)
             (edge_left_or_right)
             (edge_left_or_undirected_or_right))

        // A part of a graph pattern
        (sum graph_match_pattern_part
             // A single node in a graph pattern.
             (node
                 prefilter::(? expr)   // an optional node pre-filter, e.g.: `WHERE c.name='Alarm'` in `MATCH (c WHERE c.name='Alarm')`
                 variable::(? symbol)  // the optional element variable of the node match, e.g.: `x` in `MATCH (x)`
                 label::(* symbol 0))  // the optional label(s) to match for the node, e.g.: `Entity` in `MATCH (x:Entity)`

             // A single edge in a graph pattern.
             (edge
                 direction::graph_match_direction       // edge direction
                 quantifier::(? graph_match_quantifier) // an optional quantifier for the entire pattern match, e.g. `{2,5}` in `MATCH (a:Account)−[:Transfer]−>{2,5}(b:Account)`
                 prefilter::(? expr)   // an optional edge pre-filter, e.g.: `WHERE t.capacity>100` in `MATCH −[t:hasSupply WHERE t.capacity>100]−>`
                 variable::(? symbol)  // the optional element variable of the edge match, e.g.: `t` in `MATCH −[t]−>`
                 label::(* symbol 0))  // the optional label(s) to match for the edge. e.g.: `Target` in `MATCH −[t:Target]−>`
             // A sub-pattern.
             (pattern pattern::graph_match_pattern))

        // A quantifier for graph edges or patterns. (e.g., the `{2,5}` in `MATCH (x)->{2,5}(y)`)
        (product graph_match_quantifier lower::int upper::(? int))

        // A path restrictor
        // | Keyword        | Description
        // |----------------+--------------
        // | TRAIL          | No repeated edges.
        // | ACYCLIC        | No repeated nodes.
        // | SIMPLE         | No repeated nodes, except that the ﬁrst and last nodes may be the same.
        //
        // Fig. 7. Table of restrictors:
        // https://arxiv.org/abs/2112.06217
        (sum graph_match_restrictor
             (restrictor_trail)
             (restrictor_acyclic)
             (restrictor_simple))

        // A single graph match pattern.
        (product graph_match_pattern
             restrictor::(? graph_match_restrictor)
             prefilter::(? expr)    // an optional pattern pre-filter, e.g.: `WHERE a.name=b.name` in `MATCH [(a)->(b) WHERE a.name=b.name]`
             variable::(? symbol)   // the optional element variable of the pattern, e.g.: `p` in `MATCH p = (a) −[t]−> (b)`
             quantifier::(? graph_match_quantifier) // an optional quantifier for the entire pattern match, e.g. `{2,5}` in `MATCH (a:Account)−[:Transfer]−>{2,5}(b:Account)`
             parts::(* graph_match_pattern_part 1)) // the ordered pattern parts

        // A path selector
        // | Keyword
        // |------------------
        // | ANY SHORTEST
        // | ALL SHORTEST
        // | ANY
        // | ANY k
        // | SHORTEST k
        // | SHORTEST k GROUP
        //
        // Fig. 8. Table of restrictors:
        // https://arxiv.org/abs/2112.06217
        (sum graph_match_selector
             (selector_any_shortest)
             (selector_all_shortest)
             (selector_any)
             (selector_any_k k::int)
             (selector_shortest_k k::int)
             (selector_shortest_k_group k::int))

        // A graph pattern as defined in GPML
        // See https://arxiv.org/abs/2112.06217
        (product gpml_pattern
                 selector::(? graph_match_selector)
                 patterns::(* graph_match_pattern 1))


        // A generic pair of expressions.  Used in the `struct`, `searched_case` and `simple_case` expr variants above.
        (product expr_pair first::expr second::expr)

        // A list of expr_pair. Used in the `struct`, `searched_case` and `simple_case` expr variants above.
        (product expr_pair_list pairs::(* expr_pair 0))

        // GROUP BY <grouping_strategy> <group_key_list>... [AS <symbol>]
        (product group_by
            strategy::grouping_strategy
            // Note that `group_key_list` is a separate type instead of a variadic element because of the
            // PIG limitation that product types cannot have both optional and variadic elements.
            key_list::group_key_list
            group_as_alias::(? symbol))  // `GROUP AS` alias

        // Desired grouping qualifier:  ALL or PARTIAL.  Note: the `group_` prefix is needed to avoid naming clashes.
        (sum grouping_strategy
            (group_full)
            (group_partial))

        // <group_key>[, <group_key>]...
        (product group_key_list keys::(* group_key 1))

        // <expr> [AS <symbol>]
        (product group_key expr::expr as_alias::(? symbol))

        // ORDER BY <sort_spec>...
        (product order_by sort_specs::(* sort_spec 1))

        // <expr> [ASC | DESC] [NULLS FIRST | NULLS LAST]
        (product sort_spec expr::expr ordering_spec::(? ordering_spec) nulls_spec::(? nulls_spec))

        // Desired ordering spec: ASC or DESC
        (sum ordering_spec
            (asc)
            (desc)
        )

        // Desired null/missing ordering spec: NULLS FIRST or NULLS LAST
        (sum nulls_spec
             (nulls_first)
             (nulls_last)
        )

        // Over clause of a window function.
        // OVER ([PARTITION BY <expr> [, <expr>]... ] [ORDER BY <sort_spec> [, <sort_spec>]... ])
        // TODO: In the future, we need to add support for custom declared frame clause
        // TODO: Remove from experimental once https://github.com/partiql/partiql-docs/issues/31 is resolved and a RFC is approved
        (product over partition_by::(? window_partition_list ) order_by::(? window_sort_spec_list ) )

        // <expr>[, <expr>]...
        (product window_partition_list exprs::(* expr 1 ))

        // <sort_spec>[, <sort_spec>]...
        (product window_sort_spec_list sort_specs::(* sort_spec 1 ))

        // Indicates if variable lookup should be case-sensitive or not.
        (sum case_sensitivity (case_sensitive) (case_insensitive))

        // Indicates scope search order when resolving variables.  Has no effect except within `FROM` sources.
        (sum scope_qualifier
            // Use the default search order.
            (unqualified)
            // Skip the globals first check within FROM sources and resolve starting with the local scope.
            (locals_first))

        // Indicates if a set should be reduced to its distinct elements or not.
        (sum set_quantifier (all) (distinct))

        (sum bag_op_type (union) (intersect) (except) (outer_union) (outer_intersect) (outer_except))

        // A Data Manipulation Operation.
        // TODO:  domain of `expr` is too broad for several elements below: https://github.com/partiql/partiql-lang-kotlin/issues/243
        (product dml_op_list ops::(* dml_op 1))

        (sum dml_op
            // See the following RFC for more details:
            // https://github.com/partiql/partiql-docs/blob/main/RFCs/0011-partiql-insert.md
            (insert target::expr as_alias::(? symbol) values::expr conflict_action::(? conflict_action))

            // `INSERT INTO <expr> VALUE <expr> [AT <expr>]` [ON CONFLICT WHERE <expr> DO NOTHING]`
            (insert_value target::expr value::expr index::(? expr) on_conflict::(? on_conflict))

            // `SET <assignment>...`
            (set assignment::assignment)

            // `REMOVE <expr>`
            (remove target::expr)

            // DELETE
            (delete)
         )

        // `ON CONFLICT WHERE <expr> <conflict_action>`
        (product on_conflict expr::expr conflict_action::conflict_action)

        // `CONFLICT_ACTION <action>`
        (sum conflict_action
            (do_replace value::on_conflict_value condition::(? expr))
            (do_update value::on_conflict_value condition::(? expr))
            (do_nothing))

        (sum on_conflict_value
            (excluded))

        // A data definition operation.
        (sum ddl_op
            // `CREATE TABLE <symbol> ( <table_def> )?`
            (create_table table_name::symbol def::(? table_def))

            // `DROP TABLE <identifier>`
            (drop_table table_name::identifier)

            // `CREATE INDEX ON <identifier> (<expr> [, <expr>]...)`
            // TODO: add optional table name
            (create_index index_name::identifier fields::(* expr 1))

            // DROP INDEX <identifier> ON <identifier>
            // In Statement, first <identifier> represents keys, second represents table
            (drop_index
                (table identifier)
                (keys identifier)))

        (product table_def parts::(* table_def_part 1))

        (sum table_def_part
            // `<column_name> <type> <column_constraint>*`
            (column_declaration name::symbol type::type constraints::(* column_constraint 0)))

        // `( CONSTRAINT <column_constraint_name> )?  <column_constraint_def>`
        (product column_constraint name::(? symbol) def::column_constraint_def)

        //  `NULL | NOT NULL | CHECK ( <expr> )`
        (sum column_constraint_def
            (column_notnull)
            (column_null))

        // `RETURNING (<returning_elem> [, <returning_elem>]...)`
        (product returning_expr elems::(* returning_elem 1))

        // `<returning mapping> (<expr> [, <expr>]...)`
        (product returning_elem mapping::returning_mapping column::column_component)

        (sum column_component
            (returning_wildcard)
            (returning_column expr::expr)
        )

        // ( MODIFIED | ALL ) ( NEW | OLD )
        (sum returning_mapping
            (modified_new)
            (modified_old)
            (all_new)
            (all_old)
        )

        // `identifier` can be used for names that need to be looked up with a notion of case-sensitivity.

        // For both `create_index` and `create_table`, there is no notion of case-sensitivity
        // for table identifiers since they are *defining* new identifiers.  However, for `drop_index` and
        // `drop_table` *do* have the notion of case sensitivity since they are referring to existing names.
        // Identifiers with case-sensitivity is already modeled with the `id` variant of `expr`,
        // but there is no way to specify to PIG that we want to only allow a single variant of a sum as
        // an element of a type.  (Even though in the Kotlin code each varaint is its own type.)  Hence, we
        // define an `identifier` type above which can be used without opening up an element's domain to all of
        // `expr`.
        (product identifier name::symbol case::case_sensitivity)

        // Represents `<expr> = <expr>` in a DML SET operation.  Note that in this case, `=` is representing
        // an assignment operation and *not* the equality operator.
        (product assignment target::expr value::expr)

        // Represents all possible PartiQL data types. (`_type` suffixes below prevent naming clashes.)
        (sum type

            // SQL-92 types
            // `NULL`
            (null_type)

            // `BOOL`
            (boolean_type)

            // `SMALLINT`
            (smallint_type)

            // `INT4` 4-byte integer
            (integer4_type)

            // `INT8` 8-byte integer
            (integer8_type)

            // `INT`
            (integer_type)

            // `FLOAT`
            (float_type precision::(? int))

            // `REAL`
            (real_type)

            // `DOUBLE_PRECISION`
            (double_precision_type)

            // `DECIMAL[(<int> [, int])]`.  Elements are precision then scale.
            (decimal_type precision::(? int) scale::(? int))

            // `NUMERIC[(<int> [, int])]`.  Elements are precision then scale.
            (numeric_type precision::(? int) scale::(? int))

            // `CHAR(<int>)`
            (character_type length::(? int))

            // `VARCHAR`
            (character_varying_type length::(? int))

            // PartiQL types.
            (missing_type)
            (string_type)
            (symbol_type)
            (blob_type)
            (clob_type)
            (date_type)

            // TIME : timezoneSpecified is 1 if time zone is specified else 0
            //        precision is defaulted to the length of the mantissa of the second's value if the precision is not specified.
            // Note: This logic is implemented in SqlParser.
            (time_type precision::(? int))
            (time_with_time_zone_type precision::(? int))
            (timestamp_type precision::(? int))
            (timestamp_with_time_zone_type precision::(? int))

            (struct_type)
            (tuple_type)
            (list_type)
            (sexp_type)
            (bag_type)

            // Special types
            (any_type)

            (custom_type name::symbol)
        )


    ) // end of domain
) // end of define

// Same as partiql_ast, but without the syntactic representation of SFW queries and introduces PartiQL's relational
// algebra.  Also removes some nodes not (yet) supported by the query planner and plan evaluator.
(define partiql_logical
    (permute_domain partiql_ast
        (include
            // This is the new top-level node for plans that are intended to be persisted to storage or survive across
            // boundaries.  These need to include a version number so at least it is possible to know if a persisted
            // plan is compatible with the current version of PartiQL.
            (record plan
                (stmt statement)
                (version symbol) // This should really be a string: https://github.com/partiql/partiql-ir-generator/issues/122
            )

            // Defines a field within a struct constructor or an expression which is expected to be a container
            // that is included in the final struct.
            (sum struct_part
                // For `.*` in SELECT list
                // If `<part_expr>` is a struct, the fields of that struct will be part of the merged struct.
                // If `<part_expr>` is not a struct, The field `_n` will be included in the struct, where `n` is the
                // ordinal of the field in the final merged struct. If `<part_expr>` returns a container that is not a
                // struct, field names will be assigned in the format of `_n` where `n` is the ordinal position of the
                // field within the merged struct.  If `<part_expr>` returns a scalar value, it will be coerced into a
                // singleton bag and the previous logic will apply.
                (struct_fields part_expr::expr)

                // For `<expr> [AS <id>]`.  If `field_name` returns a non-text value, in legacy mode an exception
                // will be thrown.  In permissive mode, the field will be excluded from the final struct.
                (struct_field field_name::expr value::expr))
        )

        (with expr
            // Remove the select and struct node from the `expr` sum type, which will be replaced below.
            // Remove the call_window node from the `expr` sum type, because the call_window contains two parts:
            // Window specification and window function, we want to define a stand alone operator for this
            (exclude select struct call_window)

            // Remove Session Attributes (should be replaced by system function calls)
            (exclude session_attribute)

            // CallAgg's such as SUM, MIN, MAX, etc. either become calls to built-in-functions (example: call COLL_SUM)
            // or aggregate functions within the logical aggregate operator.
            (exclude call_agg)

            (include
                // Invokes `exp` once in the context of every binding tuple returned by `query`, returning a
                // collection of values produced by `exp`.  The returned collection's type (bag or list) is the same
                // as the bindings collection returned by `query`.
                (bindings_to_values exp::expr query::bexpr)

                // `struct` is the primary struct constructor and also encapsulates semantics needed for
                // `SELECT <expr>.*`, and `SELECT <expr> AS y`.  It can be used as a regular struct constructor, or as
                // a struct-union expression.
                //
                // Example as struct constructor:
                //    (struct
                //        (struct_field (lit a) (lit 42))
                //        (struct_field (lit b) (lit 43)))
                // Returns: { a: 42, b: 43 }
                //
                // Example as a struct-union. Given a global environment with `foo` bound to `{ a: 42 }` and `bar`
                // bound to `{ b: 43}`, then:
                //     (struct
                //         (struct_fields (id foo))
                //         (struct_fields (id bar)))
                // Returns { a: 42, b: 43 }
                // Note that `struct_field` and `struct_fields` may be used in combination:
                //     (struct
                //         (struct_fields (id foo))
                //         (struct_fields (id bar))
                //         (struct_field (lit c) (lit 44)))
                // Returns { a: 42, b: 43, c: 44 }
                //
                // TODO:  in the future, when the legacy AST compiler has been removed and the AST is no longer
                // part of the public API, we should consider moving this definition to the partiql_ast domain.
                (struct parts::(* struct_part 0))

                // The PIVOT clause produces a single tuple whose attributes are the key and value expression evaluated
                //   for all input tuples. The tuple is a value, not a bindings expr, hence why this isn't an operator.
                (pivot input::bexpr key::expr value::expr)
            )
        )

        // These should be excluded as well since they were referenced only by the `select` variant of `expr`, which
        // was excluded above.
        (exclude
            project_item
            projection
            from_source
        )

        // Change let_binding so that it has a var_decl instead of only a name to represent bindings.
        (exclude let_binding)
        (include (product let_binding value::expr decl::var_decl))

        // Inputs to Aggregations
        (include
            (product group_key
                     expr::expr
                     as_var::var_decl
            )
            (product group_key_list
                     keys::(* group_key 1)
            )
            (product aggregate_function
                quantifier::set_quantifier
                name::symbol
                arg::expr
                as_var::var_decl
            )
            (product aggregate_function_list
                functions::(* aggregate_function 1)
            )
        )

        (include (product window_expression decl::var_decl func_name::symbol args::(* expr 1)))

        // Now we include new stuff, including PartiQL's relational algebra.
        (include
            // Every instance of `var_decl` introduces a new binding in the current scope.
            // Every part of the AST that can introduce a variable should be represented with one of these nodes.
            // Examples of variable declarations include:
            // - The `AS`, `AT`, and `BY` sub-clauses in `FROM`
            // - The `AS` sub-clauses in within a `LET` clause.
            // - The `AS` and `AT` names specified with, `PIVOT`, i.e. `PIVOT x AS y AT z`
            // Note that `AS` aliases specified in a select list (i.e. `SELECT x AS y`) are *not* variables, they are
            // fields.
            // Modeling this with a separate node (as opposed to just a symbol) is beneficial because it is easy to
            // identify all variable declarations within a logical plan during tree traversal, and because in later
            // permuted domains we can add information to this type such as the variable's assigned index.
            // Elements:
            // - `name`: the name of the variable as specified by the query author or determined statically.
            (product var_decl name::symbol)

            // The operators of PartiQL's relational algebra.
            (sum bexpr
                // Converts a value collection to a bindings collection.  Not used to perform physical reads.  (For
                // that, see bexpr.project in the partiql_physical domain.)  If evaluating `expr` results in a scalar
                // value, it is converted into a singleton bag.
                (scan expr::expr as_decl::var_decl at_decl::(? var_decl) by_decl::(? var_decl))

                 // Similar to scan, the unpivot operator converts a value collection to a binding collection.
                 // The logical plan uses unpivot operator in place of the AST's unpivot from_source node.
                (unpivot expr::expr as_decl::var_decl at_decl::(? var_decl) by_decl::(? var_decl))

                // Evaluates `predicate` within the scope of every row of `bexpr`, and only returns those
                // rows for which `predicate` returns true.
                (filter predicate::expr source::bexpr)

                // The relational algebra operator for aggregations. Using the output scope of the `source` and any
                //  passed input scope, we group on the `group_key_list` calculate aggregations using the
                //  `aggregate_function_list`. To note: GROUP AS is represented as an aggregation function
                (aggregate
                     source::bexpr
                     strategy::grouping_strategy
                     group_list::group_key_list
                     function_list::aggregate_function_list
                )

                // Basic join operator.  Covers cross, inner, left, right and full joins.
                // To represent a cross join, set `predicate` to `null`.
                (join
                    join_type::join_type
                    left::bexpr
                    right::bexpr
                    predicate::(? expr)
                )

                (window
                    source:: bexpr
                    window_specification:: over
                    window_expression_list:: (* window_expression 1)
                )

                 // Converts a bindings collection into a sorted bindings collection.
                (sort source::bexpr sort_specs::(* sort_spec 1))

                // Skips `row_count` rows, then emits all remaining rows.
                (offset row_count::expr source::bexpr)

                // Emits `row_count` rows, discards all remaining rows.
                (limit row_count::expr source::bexpr)

                // For every row of `source`, adds each specified `let_binding`.
                (let source::bexpr bindings::(* let_binding 1))
            )
        )

        (include
            // Indicates kind of DML operation.
            (sum dml_operation
                (dml_insert target_alias::var_decl)
                (dml_delete)

                // Represents the REPLACE statement as well as INSERT ... ON CONFLICT DO REPLACE ...
                // [target-alias]: represents the alias for the table name. See the following syntactical example:
                //  `INSERT INTO Table1 AS <alias> << { 'id': 1, 'name': 'Arash' } >> ON CONFLICT DO REPLACE ...`
                // [condition]: represents the condition by which a row should be replaced. See the following syntactical example:
                //  `INSERT INTO x << {'id': 1, 'name': 'John'}} >> ON CONFLICT DO REPLACE EXCLUDED WHERE <condition>`
                // [row_alias]: represents the alias given to the rows meant to be inserted/replaced. It is made optional
                //  since dml_replace is currently shared by REPLACE (which does not allow the aliasing of rows) and
                //  INSERT ... ON CONFLICT DO REPLACE ... (which aliases the rows as "EXCLUDED" for use within the [condition]).
                (dml_replace target_alias::var_decl condition::(? expr) row_alias::(? var_decl))

                // Represents the UPSERT statement as well as INSERT ... ON CONFLICT DO UPDATE ...
                // [target-alias]: represents the alias for the table name. See the following syntactical example:
                //  `INSERT INTO Table1 AS <alias> << { 'id': 1, 'name': 'Arash' } >> ON CONFLICT DO UPDATE ...`
                // [condition]: represents the condition by which a row should be replaced. See the following syntactical example:
                //  `INSERT INTO x << {'id': 1, 'name': 'John'}} >> ON CONFLICT DO UPDATE EXCLUDED WHERE <condition>`
                // [row_alias]: represents the alias given to the rows meant to be inserted/updated. It is made optional
                //  since dml_update is currently shared by UPSERT (which does not allow the aliasing of rows) and
                //  INSERT ... ON CONFLICT DO UPDATE ... (which aliases the rows as "EXCLUDED" for use within the [condition]).
                (dml_update target_alias::var_decl condition::(? expr) row_alias::(? var_decl))
            )
        )

        // Redefine statement.dml to be a simpler subset of the full DML functionality expressed with PartiQL's DML
        // syntax.  Full functionality is out of scope for now.  This is factored minimally to support
        // `INSERT INTO` and `DELETE FROM ... [WHERE <predicate>]` but this may need refactoring when
        // `FROM ... UPDATE` and `UPDATE` is supported later.
        (with statement
            (exclude dml)
            (include
                // A DML operation, such as `INSERT`, `UPDATE` or `DELETE`
                (dml
                    // The target is an expression that is indicates the table whose data is to be manipulated.
                    // With current PartiQL Parser `SqlParser`, this can be an identifier or a simplified path expression
                    // consisting of only literal path steps (and with no wildcard or unpivot operators).
                    // Note: partiql_ast uses the `expr` sum type for this, which is too broad.  We're not
                    // changing that at this time because `partiql_ast` is established public API.
                    target::identifier
                    operation::dml_operation
                    rows::expr
                )
            )
        )

        // Nodes excluded below this line will eventually have a representation in the logical algebra, but not
        // initially.

        (with statement (exclude ddl))

        (exclude
            group_by
            group_key
            group_key_list
            order_by             // Replaced with SORT node
            let
            dml_op
            dml_op_list
            ddl_op
            conflict_action
            on_conflict
            returning_expr
            returning_elem
            column_component
            returning_mapping
            assignment
        )
    )
)

// partiql_logical_resolved is a variation of partiql_logical wherein all variable declarations have been allocated
// unique identifiers and variable references have been resolved.   The first set of optimizations such as partial
// push-downs of filters and projections may be applied to this domain.
(define partiql_logical_resolved
    (permute_domain partiql_logical
        // Add `locals` to `plan`.
        (exclude plan)
        (include
            (record plan
                (stmt statement)
                (version symbol) // This should really be a string: https://github.com/partiql/partiql-ir-generator/issues/122
                (locals (* local_variable 0))
            )

            // Local variables currently include a name and register index.  In the future, something to indicate the
            // static type of the variable may also be included here.  The index is included explicitly (instead of
            // allowing it to be identified by ordinal position) simply to allow it to be easily identified by humans
            // when examining plans with many local variables.
            (product local_variable name::symbol register_index::int)
        )


        // For `var_decl`, `name` with `index`.  The name of the variable can still be determined by looking at the
        // `local_variable` with the same index.
        (exclude var_decl scope_qualifier)
        (include
            (product var_decl index::int)
        )

        (with expr
            // At this point there should be no undefined variables in the plan.  All variables are rewritten to
            // `local_id`, `global_id`.
            (exclude id)
            (include
                // A resolved reference to a variable that was defined within a query.  Otherwise known as a local
                // variable. "Resolved" means that the variable is guaranteed to exist and we know its register index.
                // Elements:
                // - `index`: the index of the `var_decl` that this variable refers to, i.e. this always corresponds to
                // the `var_decl` with the same index.
                (local_id index::int)

                // Global variable reference--typically a table although it can actually be bound to any value.  Unlike
                // local variables, global variables are not stored in registers.  Instead, they are typically
                // retrieved from an implementation defined storage system, persistent or otherwise.  Evaluating a
                // `global_id` will return a value with an open iterator.  There is no syntactic representation of this
                // node in PartiQL--`global_id` nodes are produced by the planner during the variable resolution pass
                // when a variable is resolved to a global variable.
                // Elements:
                // - `name`: the original name of the variable, kept mostly just for error reporting purposes.
                // - `uniqueId`: any Ion value that uniquely identifies the global variable, typically a storage
                // defined UUID or the name of the table in its original letter case.
                // The value of `uniqueId` is PartiQL integration defined and can be any symbol that uniquely
                // identifies the global variable.  Examples include database object ids or the name of the variable
                // in its the original letter case (as it was defined).
                (global_id uniqueId::symbol)
            )
        )

        // Replace statement.dml.target with statement.dml.uniqueId (the "resolved" corollary).
        (with statement
            (exclude dml)
            (include (dml uniqueId::symbol operation::dml_operation rows::expr))
        )
    )
)

// Redefines `bexpr` of `partiql_logical_resolved` to include an `(impl ...)` node within every operator.  Following
// transformation from partiql_logical_resolved, the implementation of each `bexpr` will be `(impl default)`.
// Optimizations on this domain include but are not limited to: selection of `(impl ...)` other than `default` and
// rewriting of `filter/scan` `mapValues/scan` to perform final push-down of filters and projections, and optimal
// operator implementation selection (i.e. hash or merge join, etc)
(define partiql_physical
    (permute_domain partiql_logical_resolved
        (include
            // Identifies an implementation that has been selected for an instance of a physical operator and
            // identifies any static arguments required. This will initially have the `(impl default)` value, with
            // different implementations being selected as needed.
            // Elements:
            // - `name`: the unique name of the implementation.  Each relational operator has a different namespace
            // containing its default and custom implementations.
            // - `static_args`: Any static arguments.  These are arbitrary Ion values and are specific to the
            // implementation.  These values are made available to the implementation at compile-time and evaluation
            // time.
            (product impl name::symbol static_args::(* ion 0))
        )

        // Every variant of bexpr changes by adding an `impl` element in the physical algebra, so let's replace it
        // entirely.
        (exclude bexpr)
        (include
            (sum bexpr
                // A generic physical read operation.  At the moment, implementations of this operator may only
                // bind each row read to `binding`.  In the future, `binding` might be replaced with multiple
                // projection templates (these are Ion like path extractors but are capable of extracting subsets of an
                // Ion container.)  Examples of physical read operations include:
                // - full scan
                // - index scan
                // - index range scan
                // - get-row-by-primary key
                // - and many, others.
                // The specific read operation represented by this node is determined by the `i::impl` element.
                (project i::impl binding::var_decl args::(* arguments::expr 0))

                // Operators below this point are the same as in the logical algebra, but also include an i::impl
                // element.
                (scan i::impl expr::expr as_decl::var_decl at_decl::(? var_decl) by_decl::(? var_decl))
                (unpivot i::impl expr::expr as_decl::var_decl at_decl::(? var_decl) by_decl::(? var_decl))
                (filter i::impl predicate::expr source::bexpr)
                (join
                    i::impl
                    join_type::join_type
                    left::bexpr
                    right::bexpr
                    predicate::(? expr))

                (sort i::impl source::bexpr sort_specs::(* sort_spec 1))

                (aggregate
                    i::impl
                    source::bexpr
                    strategy::grouping_strategy
                    group_list::group_key_list
                    function_list::aggregate_function_list
                )

                (offset i::impl row_count::expr source::bexpr)
                (limit i::impl row_count::expr source::bexpr)
                (let i::impl source::bexpr bindings::(* let_binding 1))
                // Notice that the physical window operator contains a list of window expression
                // That is because, we want to combine the window functions that are operating on the same window to a single window operator
                (window i::impl source:: bexpr window_specification:: over window_expression_list:: (* window_expression 1))
            )
        )
    )
)<|MERGE_RESOLUTION|>--- conflicted
+++ resolved
@@ -180,10 +180,6 @@
         (product time_value hour::int minute::int second::int nano::int precision::int with_time_zone::bool tz_minutes::(? int))
 
         // Timestamp
-<<<<<<< HEAD
-        // TODO : Check if we have a better way to model this
-        (product timestamp_value year::int month::int day::int hour::int minute::int second::ion tz_sign::(? symbol) tz_hour::(? int) tz_minutes::(? int) precision::(? int) )
-=======
         (product timestamp_value year::int month::int day::int hour::int minute::int second::ion timezone::(? timezone) precision::(? int) )
 
         (sum timezone
@@ -195,7 +191,6 @@
              (utc_offset offset_minutes::int)
              // TODO: Timezone ID not support yet. Ex: US/Pacific
         )
->>>>>>> 10d7b122
 
         // A "step" within a path expression; that is the components of the expression following the root.
         (sum path_step
