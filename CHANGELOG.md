--- conflicted
+++ resolved
@@ -8,29 +8,6 @@
 ## [Unreleased]
 
 ### Added
-- Support parsing of qualified name as table name for DDL command CREATE TABLE and DROP TABLE.
-
-### Changed
-
-### Deprecated
-
-### Fixed
-- Fixes typing of CASE-WHEN by applying the rules from SQL-99 9.3 for minimal common supertype.
-
-### Removed
-
-### Security
-
-### Contributors
-Thank you to all who have contributed!
-- @rchowell
-
--->
-
-## [Unreleased]
-
-### Added
-<<<<<<< HEAD
 
 ### Changed
 
@@ -46,6 +23,26 @@
 Thank you to all who have contributed!
 - @<your-username>
 
+-->
+
+## [Unreleased]
+
+### Added
+
+### Changed
+
+### Deprecated
+
+### Fixed
+
+### Removed
+
+### Security
+
+### Contributors
+Thank you to all who have contributed!
+- @<your-username>
+
 ## [1.0.0-perf.1] - 2024-03-04
 
 This is a pre-release containing:
@@ -54,58 +51,11 @@
 
 Please note that these changes are subject to future breaking changes without warning.
 
-### Contributors
-Thank you to all who have contributed!
-- @alancai98
-- @johnedquinn
-- @RCHowell
-- @yliuuuu
-
-## [0.14.1] - 2024-01-03
-
-### Added
-- Adds the ability to define a user-defined-function in `ConnectorMetadata`
-- Move `ConnectorMetadata` map from `PartiQLPlanner` to `PartiQLPlanner.Session` for planner re-use.
-  - Deprecates 2 APIs in `org.partiql.planner.PartiQLPlannerBuilder` in favor of using the ConnectorMetadata map in `PartiQLPlanner.Session`.
-=======
-- partiql-ast: adds warning not to implement `AstVisitor` interface directly. Please extend `AstBaseVisitor` instead.
-- partiql-plan: adds warning not to implement `PlanVisitor` interface directly. Please extend `PlanBaseVisitor` instead.
->>>>>>> 679af95d
-
-### Changed
-- Change `StaticType.AnyOfType`'s `.toString` to not perform `.flatten()`
-- Change modeling of `COALESCE` and `NULLIF` to dedicated nodes in logical plan
-- Function resolution logic: Now the function resolver would match all possible candidate (based on if the argument can be coerced to the Signature parameter type). If there are multiple match it will first attempt to pick the one requires the least cast, then pick the function with the highest precedence.
-- **Behavioral change**: The COUNT aggregate function now returns INT64.
-
-### Deprecated
-- The current SqlBlock, SqlDialect, and SqlLayout are marked as deprecated and will be slightly changed in the next release. 
-- Deprecates constructor and properties `variableName` and `caseSensitive` of `org.partiql.planner.PlanningProblemDetails.UndefinedVariable`
-  in favor of newly added constructor and properties `name` and `inScopeVariables`.
-
-### Fixed
-- `StaticType.flatten()` on an `AnyOfType` with `AnyType` will return `AnyType`
-- Updates the default `.sql()` method to use a more efficient (internal) printer implementation.
-- Fixes aggregations of attribute references to values of union types. This fix also allows for proper error handling by passing the UnknownAggregateFunction problem to the ProblemCallback. Please note that, with this change, the planner will no longer immediately throw an IllegalStateException for this exact scenario.
-
-### Removed
-
-### Security
-
-### Contributors
-Thank you to all who have contributed!
-- @<your-username>
-- @rchowell
-<<<<<<< HEAD
-=======
-- @alancai98
-- @johnedquinn
-
 ## [0.14.4]
 
 ### Added
-- Added constrained decimal as valid parameter type to functions that take in numeric parameters. 
-- Added async version of physical plan evaluator `PartiQLCompilerAsync`. 
+- Added constrained decimal as valid parameter type to functions that take in numeric parameters.
+- Added async version of physical plan evaluator `PartiQLCompilerAsync`.
   - The following related async APIs have been added:
     - `org.partiql.lang.compiler` -- `PartiQLCompilerAsync`, `PartiQLCompilerAsyncBuilder`, `PartiQLCompilerAsyncDefault`, `PartiQLCompilerPipelineAsync`
     - `org.partiql.lang.eval` -- `PartiQLStatementAsync`
@@ -116,7 +66,7 @@
     - JMH benchmarks added to partiql-lang: `PartiQLCompilerPipelineBenchmark` and `PartiQLCompilerPipelineAsyncBenchmark`
 
 ### Changed
-- Function resolution logic: Now the function resolver would match all possible candidate(based on if the argument can be coerced to the Signature parameter type). If there are multiple match it will first attempt to pick the one requires the least cast, then pick the function with the highest precedence. 
+- Function resolution logic: Now the function resolver would match all possible candidate(based on if the argument can be coerced to the Signature parameter type). If there are multiple match it will first attempt to pick the one requires the least cast, then pick the function with the highest precedence.
 - partiql-cli -- experimental version of CLI now uses the async physical plan evaluator
 
 ### Deprecated
@@ -149,6 +99,8 @@
 ### Contributors
 Thank you to all who have contributed!
 - @alancai98
+- @johnedquinn
+- @RCHowell
 - @yliuuuu
 
 ## [0.14.2] - 2024-01-25
@@ -191,7 +143,6 @@
 ### Contributors
 Thank you to all who have contributed!
 - @rchowell
->>>>>>> 679af95d
 - @johnedquinn
 - @yliuuuu
 
@@ -201,8 +152,8 @@
 - Adds top-level IR node creation functions.
 - Adds `componentN` functions (destructuring) to IR nodes via Kotlin data classes
 - Adds public `tag` field to IR nodes for associating metadata
-- Adds AST Normalization Pass. 
-- Adds PartiQLPlanner Interface, which is responsible for translate an AST to a Plan. 
+- Adds AST Normalization Pass.
+- Adds PartiQLPlanner Interface, which is responsible for translate an AST to a Plan.
 - **EXPERIMENTAL** Evaluation of `EXCLUDE` in the `EvaluatingCompiler`
   - This is currently marked as experimental until the RFC is approved https://github.com/partiql/partiql-lang/issues/27
   - This will be added to the `PhysicalPlanCompiler` in an upcoming release
@@ -210,13 +161,13 @@
 
 ### Changed
 - StaticTypeInferencer and PlanTyper will not raise an error when an expression is inferred to `NULL` or `unionOf(NULL, MISSING)`. In these cases the StaticTypeInferencer and PlanTyper will still raise the Problem Code `ExpressionAlwaysReturnsNullOrMissing` but the severity of the problem has been changed to warning. In the case an expression always returns `MISSING`, problem code `ExpressionAlwaysReturnsMissing` will be raised, which will have problem severity of error.
-- **Breaking** The default integer literal type is now 32-bit; if the literal can not fit in a 32-bit integer, it overflows to 64-bit. 
-- **BREAKING** `PartiQLValueType` now distinguishes between Arbitrary Precision Decimal and Fixed Precision Decimal. 
-- **BREAKING** Function Signature Changes. Now Function signature has two subclasses, `Scalar` and `Aggregation`. 
+- **Breaking** The default integer literal type is now 32-bit; if the literal can not fit in a 32-bit integer, it overflows to 64-bit.
+- **BREAKING** `PartiQLValueType` now distinguishes between Arbitrary Precision Decimal and Fixed Precision Decimal.
+- **BREAKING** Function Signature Changes. Now Function signature has two subclasses, `Scalar` and `Aggregation`.
 - **BREAKING** Plugin Changes. Only return one Connector.Factory, use Kotlin fields. JVM signature remains the same.
-- **BREAKING** In the produced plan: 
+- **BREAKING** In the produced plan:
   - The new plan is fully resolved and typed.
-  - Operators will be converted to function call. 
+  - Operators will be converted to function call.
 - Changes the return type of `filter_distinct` to a list if input collection is list
 - Changes the `PartiQLValue` collections to implement Iterable rather than Sequence, allowing for multiple consumption.
 - **BREAKING** Moves PartiQLParserBuilder.standard().build() to be PartiQLParser.default().
@@ -234,7 +185,7 @@
 ### Removed
 - **Breaking** Removed IR factory in favor of static top-level functions. Change `Ast.foo()`
   to `foo()`
-- **Breaking** Removed `org.partiql.lang.planner.transforms.AstToPlan`. Use `org.partiql.planner.PartiQLPlanner`. 
+- **Breaking** Removed `org.partiql.lang.planner.transforms.AstToPlan`. Use `org.partiql.planner.PartiQLPlanner`.
 - **Breaking** Removed `org.partiql.lang.planner.transforms.PartiQLSchemaInferencer`. In order to achieve the same functionality, one would need to use the `org.partiql.planner.PartiQLPlanner`.
   - To get the inferred type of the query result, one can do: `(plan.statement as Statement.Query).root.type`
 
@@ -313,7 +264,7 @@
 - Parsing of label patterns within node and edge graph patterns now supports
   disjunction `|`, conjunction `&`, negation `!`, and grouping.
 - Adds default `equals` and `hashCode` methods for each generated abstract class of Sprout. This affects the generated
-classes in `:partiql-ast` and `:partiql-plan`.
+  classes in `:partiql-ast` and `:partiql-plan`.
 - Adds README to `partiql-types` package.
 - Initializes PartiQL's Code Coverage library
   - Adds support for BRANCH and BRANCH-CONDITION Coverage
@@ -355,12 +306,12 @@
 - Introduces `isNullCall` and `isNullable` properties to FunctionSignature.
 - Removed `Nullable...Value` implementations of PartiQLValue and made the standard implementations nullable.
 - Using PartiQLValueType requires optin; this was a miss from an earlier commit.
-- Modified timestamp static type to model precision and time zone. 
-
-### Deprecated
-- **Breaking**: Deprecates the `Arguments`, `RequiredArgs`, `RequiredWithOptional`, and `RequiredWithVariadic` classes, 
-  along with the `callWithOptional()`, `callWithVariadic()`, and the overloaded `call()` methods in the `ExprFunction` class, 
-  marking them with a Deprecation Level of ERROR. Now, it's recommended to use 
+- Modified timestamp static type to model precision and time zone.
+
+### Deprecated
+- **Breaking**: Deprecates the `Arguments`, `RequiredArgs`, `RequiredWithOptional`, and `RequiredWithVariadic` classes,
+  along with the `callWithOptional()`, `callWithVariadic()`, and the overloaded `call()` methods in the `ExprFunction` class,
+  marking them with a Deprecation Level of ERROR. Now, it's recommended to use
   `call(session: EvaluationSession, args: List<ExprValue>)` and `callWithRequired()` instead.
 - **Breaking**: Deprecates `optionalParameter` and `variadicParameter` in the `FunctionSignature` with a Deprecation
   Level of ERROR. Please use multiple implementations of ExprFunction and use the LIST ExprValue to
@@ -396,7 +347,7 @@
 - Moves PartiqlAst, PartiqlLogical, PartiqlLogicalResolved, and PartiqlPhysical (along with the transforms)
   to a new project, `partiql-ast`. These are still imported into `partiql-lang` with the `api` annotation. Therefore,
   no action is required to consume the migrated classes. However, this now gives consumers of the AST, Experimental Plans,
-  Visitors, and VisitorTransforms the option of importing them directly using: `org.partiql:partiql-ast:${VERSION}`. 
+  Visitors, and VisitorTransforms the option of importing them directly using: `org.partiql:partiql-ast:${VERSION}`.
   The file `partiql.ion` is still published in the `partiql-lang-kotlin` JAR.
 - Moves internal class org.partiql.lang.syntax.PartiQLParser to org.partiql.lang.syntax.impl.PartiQLPigParser as we refactor for explicit API.
 - Moves ANTLR grammar to `partiql-parser` package. The files `PartiQL.g4` and `PartiQLTokens.g4` are still published in the `partiql-lang-kotlin` JAR.
@@ -481,15 +432,15 @@
 
 ### Added
 
-- Adds an initial implementation of GPML (Graph Pattern Matching Language), following 
-  PartiQL [RFC-0025](https://github.com/partiql/partiql-docs/blob/main/RFCs/0025-graph-data-model.md) 
+- Adds an initial implementation of GPML (Graph Pattern Matching Language), following
+  PartiQL [RFC-0025](https://github.com/partiql/partiql-docs/blob/main/RFCs/0025-graph-data-model.md)
   and [RFC-0033](https://github.com/partiql/partiql-docs/blob/main/RFCs/0033-graph-query.md).
   This initial implementation includes:
-  - A file format for external graphs, defined as a schema in ISL (Ion Schema Language), 
+  - A file format for external graphs, defined as a schema in ISL (Ion Schema Language),
     as well as an in-memory graph data model and a reader for loading external graphs into it.
-  - CLI shell commands `!add_graph` and `!add_graph_from_file` for bringing 
-    externally-defined graphs into the evaluation environment. 
-  - Evaluation of straight-path patterns with simple label matching and 
+  - CLI shell commands `!add_graph` and `!add_graph_from_file` for bringing
+    externally-defined graphs into the evaluation environment.
+  - Evaluation of straight-path patterns with simple label matching and
     all directed/undirected edge patterns.
 - Adds new `TupleConstraint` variant, `Ordered`, to represent ordering in `StructType`. See the KDoc for more information.
 
@@ -599,7 +550,7 @@
 ### Added
 - Adds ability to pipe queries to the CLI.
 - Adds ability to run PartiQL files as executables by adding support for shebangs.
-- Adds experimental syntax for CREATE TABLE, towards addressing 
+- Adds experimental syntax for CREATE TABLE, towards addressing
   [#36](https://github.com/partiql/partiql-docs/issues/36) of specifying PartiQL DDL.
 
 ### Changed
@@ -1099,14 +1050,11 @@
 ### Added
 Initial alpha release of PartiQL.
 
-<<<<<<< HEAD
 [Unreleased]: https://github.com/partiql/partiql-lang-kotlin/compare/v0.14.1...HEAD
-=======
 [Unreleased]: https://github.com/partiql/partiql-lang-kotlin/compare/v0.14.4...HEAD
 [0.14.4]: https://github.com/partiql/partiql-lang-kotlin/compare/v0.14.3...v0.14.4
 [0.14.3]: https://github.com/partiql/partiql-lang-kotlin/compare/v0.14.2...v0.14.3
 [0.14.2]: https://github.com/partiql/partiql-lang-kotlin/compare/v0.14.1...v0.14.2
->>>>>>> 679af95d
 [0.14.1]: https://github.com/partiql/partiql-lang-kotlin/compare/v0.14.0-alpha...v0.14.1
 [0.14.0-alpha]: https://github.com/partiql/partiql-lang-kotlin/compare/v0.13.2-alpha...v0.14.0-alpha
 [0.13.2-alpha]: https://github.com/partiql/partiql-lang-kotlin/compare/v0.13.1-alpha...v0.13.2-alpha
