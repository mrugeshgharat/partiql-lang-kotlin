# Changelog
All notable changes to this project will be documented in this file.

The format is based on [Keep a Changelog](https://keepachangelog.com/en/1.0.0/),
and this project adheres to [Semantic Versioning](https://semver.org/spec/v2.0.0.html).

<!-- Template: after a release, copy and paste out below
## [Unreleased]

### Added

### Changed

### Deprecated

### Fixed

### Removed

### Security

### Contributors
Thank you to all who have contributed!
- @<your-username>

-->

## [Unreleased]

### Added

### Changed

### Deprecated

### Fixed

### Removed

### Security

### Contributors
Thank you to all who have contributed!
- @<your-username>

## [0.14.0-alpha] - 2023-12-15

### Added
- Adds top-level IR node creation functions.
- Adds `componentN` functions (destructuring) to IR nodes via Kotlin data classes
- Adds public `tag` field to IR nodes for associating metadata
- Adds AST Normalization Pass. 
- Adds PartiQLPlanner Interface, which is responsible for translate an AST to a Plan. 
- **EXPERIMENTAL** Evaluation of `EXCLUDE` in the `EvaluatingCompiler`
  - This is currently marked as experimental until the RFC is approved https://github.com/partiql/partiql-lang/issues/27
  - This will be added to the `PhysicalPlanCompiler` in an upcoming release
- **EXPERIMENTAL**: Adds support for EXCLUDE in the default SqlDialect.

### Changed
- StaticTypeInferencer and PlanTyper will not raise an error when an expression is inferred to `NULL` or `unionOf(NULL, MISSING)`. In these cases the StaticTypeInferencer and PlanTyper will still raise the Problem Code `ExpressionAlwaysReturnsNullOrMissing` but the severity of the problem has been changed to warning. In the case an expression always returns `MISSING`, problem code `ExpressionAlwaysReturnsMissing` will be raised, which will have problem severity of error.
- **Breaking** The default integer literal type is now 32-bit; if the literal can not fit in a 32-bit integer, it overflows to 64-bit. 
- **BREAKING** `PartiQLValueType` now distinguishes between Arbitrary Precision Decimal and Fixed Precision Decimal. 
- **BREAKING** Function Signature Changes. Now Function signature has two subclasses, `Scalar` and `Aggregation`. 
- **BREAKING** Plugin Changes. Only return one Connector.Factory, use Kotlin fields. JVM signature remains the same.
- **BREAKING** In the produced plan: 
  - The new plan is fully resolved and typed.
  - Operators will be converted to function call. 
- Changes the return type of `filter_distinct` to a list if input collection is list
<<<<<<< HEAD
=======
- Changes the `PartiQLValue` collections to implement Iterable rather than Sequence, allowing for multiple consumption.
- **BREAKING** Moves PartiQLParserBuilder.standard().build() to be PartiQLParser.default().
- **BREAKING** Changed modeling of `EXCLUDE` in `partiql-ast`
>>>>>>> 2176d210

### Deprecated

### Fixed
- Fixes the CLI hanging on invalid queries. See issue #1230.
- Fixes Timestamp Type parsing issue. Previously Timestamp Type would get parsed to a Time type.
<<<<<<< HEAD
=======
- Fixes PIVOT parsing to assign the key and value as defined by spec section 14.
>>>>>>> 2176d210
- Fixes the physical plan compiler to return list when `DISTINCT` used with `ORDER BY`

### Removed
- **Breaking** Removed IR factory in favor of static top-level functions. Change `Ast.foo()`
  to `foo()`
- **Breaking** Removed `org.partiql.lang.planner.transforms.AstToPlan`. Use `org.partiql.planner.PartiQLPlanner`. 
- **Breaking** Removed `org.partiql.lang.planner.transforms.PartiQLSchemaInferencer`. In order to achieve the same functionality, one would need to use the `org.partiql.planner.PartiQLPlanner`.
  - To get the inferred type of the query result, one can do: `(plan.statement as Statement.Query).root.type`

### Security

### Contributors
Thank you to all who have contributed!
- @rchowell
- @johnedquinn
- @yliuuuu
- @alancai98

## [0.13.2-alpha] - 2023-09-29

### Added
- Adds overridden `toString()` method for Sprout-generated code.
- Adds CURRENT_DATE session variable to PartiQL.g4 and PartiQLParser
- Adds configurable AST to SQL pretty printer. Usage in Java `AstKt.sql(ast)` or in Kotlin `ast.sql()`.
- Support parsing, planning, and evaluation of Bitwise AND operator (&).
  - The Bitwise And Operator only works for integer operands.
  - The operator precedence may change based on the pending operator precedence [RFC](https://github.com/partiql/partiql-docs/issues/50).
- **EXPERIMENTAL** Adds `EXCLUDE` to parser, ast, plan, and plan schema inferencer
  - This feature is marked as experimental until an RFC is added https://github.com/partiql/partiql-spec/issues/39
  - NOTE: this feature is not currently implemented in the evaluator

### Fixed
- Fixes typing of scalar subqueries in the PartiQLSchemaInferencer. Note that usage of `SELECT *` in subqueries
  is not fully supported. Please make sure to handle InferenceExceptions.
- Fixes schema inferencer behavior for ORDER BY

### Contributors
Thank you to all who have contributed!
- @johnedquinn
- @RCHowell
- @yliuuuu
- @alancai98

## [0.13.1-alpha] - 2023-09-19

### Added
- Adds `isInterruptible` property to `CompileOptions`. The default value is `false`. Please see the KDocs for more information.
- Adds support for thread interruption in compilation and execution. If you'd like to opt-in to this addition, please see
  the `isInterruptible` addition above for more information.
- Adds support for CLI users to use CTRL-C to cancel long-running compilation/execution of queries

### Fixed
- Fix a bug in `FilterScanToKeyLookup` pass wherein it was rewriting primary key equality expressions with references
  to the candidate row on both sides.  Now it will correctly ignore such expressions.
- Fixes build failure for version `0.13.0` by publishing `partiql-plan` as an independent artifact. Please note that `partiql-plan` is experimental.

### Contributors
Thank you to all who have contributed!
- @dlurton
- @yliuuuu
- @am357
- @johnedquinn
- @alancai98

## [0.13.0-alpha] - 2023-09-07

### Added
- Adds `org.partiql.value` (experimental) package for reading/writing PartiQL values
- Adds function overloading to the `CompilerPipeline` and experimental `PartiQLCompilerPipeline`.
- Adds new method `getFunctions()` to `org.partiql.spi.Plugin`.
- Adds `PartiQLFunction` interface.
- Adds `FunctionSignature` and `FunctionParameter` class to `org/partiql/types/function`.
- Adds a new flag `--plugins` to PartiQL CLI to allow users to specify the root of their plugins directory.
  The default is `~/.partiql/plugins` . Each implementer of a plugin should place a directory under the
  plugins root containing the JAR corresponding with their plugin implementation.
  Example: `~/.partiql/plugins/customPlugin/customPlugin.jar`
- Adds serialization and deserialization between IonValue and `org.partiql.value`.
- Adds `org.partiql.ast` package and usage documentation
- Adds `org.partiql.parser` package and usage documentation
- Adds PartiQL's Timestamp Data Model.
- Adds support for Timestamp constructor call in Parser.
- Parsing of label patterns within node and edge graph patterns now supports
  disjunction `|`, conjunction `&`, negation `!`, and grouping.
- Adds default `equals` and `hashCode` methods for each generated abstract class of Sprout. This affects the generated
classes in `:partiql-ast` and `:partiql-plan`.
- Adds README to `partiql-types` package.
- Initializes PartiQL's Code Coverage library
  - Adds support for BRANCH and BRANCH-CONDITION Coverage
  - Adds integration with JUnit5 for ease-of-use
  - For more information, see the "Writing PartiQL Unit Tests" article in our GitHub Wiki.
- Adds new constructor parameters to all variants of `PartiQLResult`.
- Adds two new methods to `PartiQLResult`: `getCoverageData` and `getCoverageStructure`.

### Changed
- **Breaking**: all product types defined by the internal Sprout tool no longer generate interfaces. They are now abstract
  classes due to the generation of `equals` and `hashCode` methods. This change impacts many generated interfaces exposed
  in `:partiql-ast` and `:partiql-plan`.
- Standardizes `org/partiql/cli/functions/QueryDDB` and other built-in functions in `org/partiql/lang/eval/builtins` by the new `ExprFunction` format.
- **Breaking**: Redefines `org/partiql/lang/eval/ExprFunctionkt.call()` method by only invoking `callWithRequired` function.
- **Breaking**: Redefines `org/partiql/lang/eval/builtins/DynamicLookupExprFunction` by merging `variadicParameter` into `requiredParameters` as a `StaticType.LIST`. `callWithVariadic` is now replaced by `callWithRequired`.
- Upgrades ion-java to 1.10.2.
- **Breaking** (within experimental graph features): As part of extending
  the language of graph label patterns:
  - Changed the type of the field `label` in AST nodes
    `org.partiql.lang.domains.PartiqlAst.GraphMatchPatternPart.{Node,Edge}`,
    from `SymbolPrimitive` to new `GraphLabelSpec`.
  - Changed the names of subclasses of ` org.partiql.lang.graph.LabelSpec`,
    from `OneOf` to `Name`, and from `Whatever` to `Wildcard`.
- **Breaking** the package `org.partiql.lang.errors` has been moved to `org.partiql.errors`, moved classes include
  - `org.partiql.lang.errors.ErrorCategory` -> `org.partiql.errors.ErrorCategory`
  - `org.partiql.lang.errors.Property` -> `org.partiql.errors.Property`
  - `org.partiql.lang.errors.PropertyValue` -> `org.partiql.errors.PropertyValue`
  - `org.partiql.lang.errors.PropertyType` -> `org.partiql.errors.PropertyType`
  - `org.partiql.lang.errors.PropertyValueMap` -> `org.partiql.errors.PropertyValueMap`
  - `org.partiql.lang.errors.ErrorCode` -> `org.partiql.errors.ErrorCode`
  - `org.partiql.lang.errors.Problem` -> `org.partiql.errors.Problem`
  - `org.partiql.lang.errors.ProblemDetails` -> `org.partiql.errors.ProblemDetails`
  - `org.partiql.lang.errors.ProblemSeverity` -> `org.partiql.errors.ProblemSeverity`
  - `org.partiql.lang.errors.ProblemHandler` -> `org.partiql.errors.ProblemHandler`
- **Breaking** the `sourceLocation` field of `org.partiql.errors.Problem` was changed from `org.partiql.lang.ast.SoureceLocationMeta` to `org.partiql.errors.ProblemLocation`.
- Removed `Nullable<Value` implementations of PartiQLValue and made the standard implementations nullable.
- Using PartiQLValueType requires optin; this was a miss from an earlier commit.
- **Breaking** removed redundant ValueParameter from FunctionParameter as all parameters are values.
- Introduces `isNullCall` and `isNullable` properties to FunctionSignature.
- Removed `Nullable...Value` implementations of PartiQLValue and made the standard implementations nullable.
- Using PartiQLValueType requires optin; this was a miss from an earlier commit.
- Modified timestamp static type to model precision and time zone. 

### Deprecated
- **Breaking**: Deprecates the `Arguments`, `RequiredArgs`, `RequiredWithOptional`, and `RequiredWithVariadic` classes, 
  along with the `callWithOptional()`, `callWithVariadic()`, and the overloaded `call()` methods in the `ExprFunction` class, 
  marking them with a Deprecation Level of ERROR. Now, it's recommended to use 
  `call(session: EvaluationSession, args: List<ExprValue>)` and `callWithRequired()` instead.
- **Breaking**: Deprecates `optionalParameter` and `variadicParameter` in the `FunctionSignature` with a Deprecation
  Level of ERROR. Please use multiple implementations of ExprFunction and use the LIST ExprValue to
  represent variadic parameters instead.

### Fixed

### Removed
- **Breaking**: Removes `optionalParameter` and `variadicParameter` from `org.partiql.lang.types.FunctionSignature`. To continue support for evaluation of `optionalParameters`, please create another same-named function. To continue support for evaluation of `variadicParameter`, please use a `StaticType.LIST` to hold all previously variadic parameters.
  As this changes coincides with the addition of function overloading, only `callWithRequired` will be invoked upon execution of an `ExprFunction`. Note: Function overloading is now allowed, which is the reason for the removal of `optionalParameter` and `variadicParameter`.
- **Breaking**: Removes unused class `Arguments` from `org.partiql.lang.eval`.
- **Breaking**: Removes unused parameter `args: Arguments` from `org.partiql.lang.eval.ExprFunctionkt.call()` method.

### Security

### Contributors
Thank you to all who have contributed!
- @howero
- @yuxtang-amazon
- @yliuuuu
- @johqunn
- @<your-username>

## [0.12.0-alpha] - 2023-06-14

### Added

- Adds support for using EXCLUDED within DML ON-CONFLICT-ACTION conditions. Closes #1111.

### Changed

- Updates Kotlin target from 1.4 (DEPRECATED) to 1.6
- Moves PartiqlAst, PartiqlLogical, PartiqlLogicalResolved, and PartiqlPhysical (along with the transforms)
  to a new project, `partiql-ast`. These are still imported into `partiql-lang` with the `api` annotation. Therefore,
  no action is required to consume the migrated classes. However, this now gives consumers of the AST, Experimental Plans,
  Visitors, and VisitorTransforms the option of importing them directly using: `org.partiql:partiql-ast:${VERSION}`. 
  The file `partiql.ion` is still published in the `partiql-lang-kotlin` JAR.
- Moves internal class org.partiql.lang.syntax.PartiQLParser to org.partiql.lang.syntax.impl.PartiQLPigParser as we refactor for explicit API.
- Moves ANTLR grammar to `partiql-parser` package. The files `PartiQL.g4` and `PartiQLTokens.g4` are still published in the `partiql-lang-kotlin` JAR.
- **Breaking**: Adds new property, `rowAlias`, to experimental `PartiqlLogical.DmlOperation.DmlUpdate`,
  `PartiqlLogical.DmlOperation.DmlReplace`, `PartiqlLogicalResolved.DmlOperation.DmlUpdate`,
  `PartiqlLogicalResolved.DmlOperation.DmlReplace`, `PartiqlPhysical.DmlOperation.DmlUpdate`, and
  `PartiqlPhysical.DmlOperation.DmlReplace`.

### Deprecated

### Fixed

### Removed
- **Breaking**: Removes deprecated `org.partiql.annotations.PartiQLExperimental`
- **Breaking**: Removes deprecated/unused `blacklist()` and `denyList()` from `org.partiql.lang.eval`
- **Breaking**: Removes deprecated enum `LEGACY` in `org.partiql.lang.eval.CompileOptions`
- **Breaking**: Removes deprecated `org.partiql.lang.eval.ExprValueFactory`, as well as all methods that had its instance
  among arguments. The counterparts of these methods without an ExprValueFactory are still available. The affected methods
  include: `ofIonStruct()` in `org.partiql.lang.eval.Bindings`, a constructor of `org.partiql.lang.CompilerPipeline`,
  `convert()` in `org.partiql.lang.eval.io.DelimitedValues.ConversionMode`, `exprValue()` from
  `org.partiql.lang.eval.io.DelimitedValues`, a constructor for `org.partiql.lang.eval.physical.EvaluatorState`, and
  `valueFactory`, `build`, `builder`, `standard` in `org.partiql.lang.CompilerPipeline`
- **Breaking**: Removes deprecated `org.partiql.lang.eval.visitors.GroupKeyReferencesVisitorTransform`

- **Breaking**: Removes `org.partiql.lang.mappers.StaticTypeMapper`
- **Breaking**: Removes `org.partiql.lang.mappers.IonSchemaMapper`
- **Breaking**: Removes `org.partiql.lang.mappers.TypeNotFoundException`
- **Breaking**: Removes `org.partiql.lang.mappers.getBaseTypeName()`
- **Breaking**: Removes unused/deprecated enums `KEYWORD`, `TOKEN_TYPE`, `EXPECTED_TOKEN_TYPE`, `EXPECTED_TOKEN_TYPE_1_OF_2`,
  `EXPECTED_TOKEN_TYPE_2_OF_2`, `TIMESTAMP_STRING`, `NARY_OP` from `org.partiql.lang.errors.Property`
- **Breaking**: Removes unused `tokenTypeValue()` from `org.partiql.lang.errors.PropertyValue`
- **Breaking**: Removes unused `TOKEN_CLASS` from `org.partiql.lang.errors.PropertyType`
- **Breaking**: Removes unused `set(Property, TokenType)` from `org.partiql.lang.errors.PropertyValueMap`
- **Breaking**: Removes unused/deprecated enums `LEXER_INVALID_NAME`, `LEXER_INVALID_OPERATOR`, `LEXER_INVALID_ION_LITERAL`,
  `PARSE_EXPECTED_KEYWORD`, `PARSE_EXPECTED_TOKEN_TYPE`, `PARSE_EXPECTED_2_TOKEN_TYPES`, `PARSE_EXPECTED_TYPE_NAME`,
  `PARSE_EXPECTED_WHEN_CLAUSE`, `PARSE_EXPECTED_WHERE_CLAUSE`, `PARSE_EXPECTED_CONFLICT_ACTION`, `PARSE_EXPECTED_RETURNING_CLAUSE`,
  `PARSE_UNSUPPORTED_RETURNING_CLAUSE_SYNTAX`, `PARSE_UNSUPPORTED_TOKEN`, `PARSE_EXPECTED_MEMBER`, `PARSE_UNSUPPORTED_SELECT`,
  `PARSE_UNSUPPORTED_CASE`, `PARSE_UNSUPPORTED_CASE_CLAUSE`, `PARSE_UNSUPPORTED_ALIAS`, `PARSE_UNSUPPORTED_SYNTAX`,
  `PARSE_UNSUPPORTED_SYNTAX`, `PARSE_INVALID_PATH_COMPONENT`, `PARSE_MISSING_IDENT_AFTER_AT`, `PARSE_UNEXPECTED_OPERATOR`,
  `PARSE_UNEXPECTED_TERM`, `PARSE_UNEXPECTED_KEYWORD`, `PARSE_EXPECTED_EXPRESSION`, `PARSE_EXPECTED_LEFT_PAREN_AFTER_CAST`,
  `PARSE_EXPECTED_LEFT_PAREN_VALUE_CONSTRUCTOR`, `PARSE_EXPECTED_LEFT_PAREN_BUILTIN_FUNCTION_CALL`,
  `PARSE_EXPECTED_RIGHT_PAREN_BUILTIN_FUNCTION_CALL`, `PARSE_EXPECTED_ARGUMENT_DELIMITER`, `PARSE_CAST_ARITY`,
  `PARSE_INVALID_TYPE_PARAM`, `PARSE_EMPTY_SELECT`, `PARSE_SELECT_MISSING_FROM`, `PARSE_MISSING_OPERATION`,
  `PARSE_MISSING_SET_ASSIGNMENT`, `PARSE_EXPECTED_IDENT_FOR_GROUP_NAME`, `PARSE_EXPECTED_IDENT_FOR_ALIAS`,
  `PARSE_EXPECTED_KEYWORD_FOR_MATCH`, `PARSE_EXPECTED_IDENT_FOR_MATCH`, `PARSE_EXPECTED_LEFT_PAREN_FOR_MATCH_NODE`,
  `PARSE_EXPECTED_RIGHT_PAREN_FOR_MATCH_NODE`, `PARSE_EXPECTED_LEFT_BRACKET_FOR_MATCH_EDGE`,
  `PARSE_EXPECTED_RIGHT_BRACKET_FOR_MATCH_EDGE`, `PARSE_EXPECTED_PARENTHESIZED_PATTERN`, `PARSE_EXPECTED_EDGE_PATTERN_MATCH_EDGE`,
  `PARSE_EXPECTED_EQUALS_FOR_MATCH_PATH_VARIABLE`, `PARSE_EXPECTED_AS_FOR_LET`, `PARSE_UNSUPPORTED_CALL_WITH_STAR`,
  `PARSE_NON_UNARY_AGREGATE_FUNCTION_CALL`, `PARSE_NO_STORED_PROCEDURE_PROVIDED`, `PARSE_MALFORMED_JOIN`,
  `PARSE_EXPECTED_IDENT_FOR_AT`, `PARSE_INVALID_CONTEXT_FOR_WILDCARD_IN_SELECT_LIST`,
  `PARSE_CANNOT_MIX_SQB_AND_WILDCARD_IN_SELECT_LIST`, `PARSE_ASTERISK_IS_NOT_ALONE_IN_SELECT_LIST`,
  `SEMANTIC_DUPLICATE_ALIASES_IN_SELECT_LIST_ITEM`, `SEMANTIC_NO_SUCH_FUNCTION`, `SEMANTIC_INCORRECT_ARGUMENT_TYPES_TO_FUNC_CALL`,
  `EVALUATOR_NON_TEXT_STRUCT_KEY`, `SEMANTIC_INCORRECT_NODE_ARITY`, `SEMANTIC_ASTERISK_USED_WITH_OTHER_ITEMS`,
  `getKeyword()` from `org.partiql.lang.errors.ErrorCode`
- **Breaking**: Removes unused `fillErrorContext()` from `org.partiql.lang.eval`
- **Breaking**: Removes deprecated `isNull()` from `org.partiql.lang.eval.ExprValueType`
- **Breaking**: Remove unused `fromTypeName()`, `fromSqlDataType()`, `fromSqlDataTypeOrNull()` from `org.partiql.lang.eval.ExprValueType`
- **Breaking**: Removes deprecated `org.partiql.lang.syntax.Lexer`
- **Breaking**: Removes unused `STANDARD_AGGREGATE_FUNCTIONS`, `OperatorPrecedenceGroups` from `org.partiql.lang.syntax`
- **Breaking**: Removes deprecated `org.partiql.lang.syntax.SourcePosition`
- **Breaking**: Removes deprecated `org.partiql.lang.syntax.SourceSpan`
- **Breaking**: Removes deprecated `org.partiql.lang.syntax.Token`
- **Breaking**: Removes deprecated `org.partiql.lang.syntax.TokenType`
- **Breaking**: Stops publishing PartiQL ISL to Maven Central. The last published version is https://central.sonatype.com/artifact/org.partiql/partiql-isl-kotlin/0.11.0
- **Breaking**: Removes unused package `org.partiql.lang.schemadiscovery` which included unused classes of:
  `SchemaInferencerFromExample`, `SchemaInferencerFromExampleImpl`, `TypeConstraint`, `NormalizeNullableVisitorTransform`,
  `NormalizeDecimalPrecisionsToUpToRange`, and `IonExampleParser`.
- **Breaking**: Removes unused package `org.partiql.lang.partiqlisl` which includes unused classes/methods: `ResourceAuthority`,
  `getResourceAuthority()`, and `loadPartiqlIsl()`.
- **Breaking**: Plan nodes cannot be directly instantiated. To instantiate, use the `Plan` (DEFAULT) factory.
- **Breaking**: PlanRewriter has been moved from `org.partiql.plan.visitor.PlanRewriter` to `org.partiql.plan.util.PlanRewriter`

### Security

### Contributors
Thank you to all who have contributed!
- @johnedquinn
- @RCHowell
- @vgapeyev

## [0.11.0-alpha] - 2023-05-22

### Added

- Adds an initial implementation of GPML (Graph Pattern Matching Language), following 
  PartiQL [RFC-0025](https://github.com/partiql/partiql-docs/blob/main/RFCs/0025-graph-data-model.md) 
  and [RFC-0033](https://github.com/partiql/partiql-docs/blob/main/RFCs/0033-graph-query.md).
  This initial implementation includes:
  - A file format for external graphs, defined as a schema in ISL (Ion Schema Language), 
    as well as an in-memory graph data model and a reader for loading external graphs into it.
  - CLI shell commands `!add_graph` and `!add_graph_from_file` for bringing 
    externally-defined graphs into the evaluation environment. 
  - Evaluation of straight-path patterns with simple label matching and 
    all directed/undirected edge patterns.
- Adds new `TupleConstraint` variant, `Ordered`, to represent ordering in `StructType`. See the KDoc for more information.

### Changed

- **Breaking**: The `fields` attribute of `org.partiql.types.StructType` is no longer a `Map<String, StaticType>`. It is
  now a `List<org.partiql.types.StructType.Field>`, where `Field` contains a `key (String)` and `value (StaticType)`. This
  is to allow duplicates within the `StructType`.

### Deprecated

### Fixed

- Fixes the ability for JOIN predicates to access the FROM source aliases and corresponding attributes.

### Removed

### Security

## [0.10.0-alpha] - 2023-05-05

### Added
- Added numeric builtins ABS, SQRT, EXP, LN, POW, MOD.
- Added standard SQL built-in functions POSITION, OVERLAY, LENGTH, BIT_LENGTH, OCTET_LENGTH, CARDINALITY,
  an additional builtin TEXT_REPLACE, and standard SQL aggregations on booleans EVERY, ANY, SOME.
- **Breaking** Added coercion of SQL-style subquery to a single value, as defined in SQL for
  subqueries occurring in a single-value context and outlined in Chapter 9 of the PartiQL specification.
  This is backward incompatible with the prior behavior (which left the computed collection as is),
  but brings it in conformance with the specification.
- Added `partiql-plan` package which contains experimental PartiQL Plan data structures.
- Initializes SPI Framework under `partiql-spi`.
- Models experimental `Schema` with constraints.
  With this change, we're introducing `Tuple` and `Collection` constraints to be able to model the shape of data as
  constraints.
- Introduces the PartiQLSchemaInferencer and PlannerSession
  - The PlannerSession describes the current session and is used by the PartiQLSchemaInferencer.
  - The PartiQLSchemaInferencer provides a function, `infer`, to aid in inferring the output `StaticType` of a
    PartiQL Query. See the KDoc for more information and examples.
- Adds back ability to convert an `IonDatagram` to an `ExprValue` using `of(value: IonValue): ExprValue` and `newFromIonValue(value: IonValue): ExprValue`
- Adds support for SQL's CURRENT_USER in the AST, EvaluatingCompiler, experimental planner implementation, and Schema Inferencer.
  - Adds the AST node `session_attribute`.
  - Adds the function `EvaluationSession.Builder::user()` to add the CURRENT_USER to the EvaluationSession
- Adds support for parsing and planning of `INSERT INTO .. AS <alias> ... ON CONFLICT DO [UPDATE|REPLACE] EXCLUDED WHERE <expr>`
- Adds the `statement.dml` and `dml_operation` node to the experimental PartiQL Physical Plan.

### Changed

- Deprecates the project level opt-in annotation `PartiQLExperimental` and split it into feature level. `ExperimentalPartiQLCompilerPipeline` and `ExperimentalWindowFunctions`.
- **Breaking**: Moves StaticType to `partiql-types`.
  - All references to static types need to modify their imports accordingly. For example,
    `org.partiql.lang.types.IntType` is now `org.partiql.types.IntType`.
  - Please modify existing dependencies accordingly. You may need to add dependency `org.partiql:partiql-types:0.10.0`.
  - Also, several methods within StaticType have been moved to a utility class within `partiql-lang-kotln`. See the below list:
    1. `org.partiql.lang.types.StaticType.fromExprValueType` -> `org.partiql.lang.types.StaticTypeUtils.staticTypeFromExprValueType`
    2. `org.partiql.lang.types.StaticType.fromExprValue` -> `org.partiql.lang.types.StaticTypeUtils.staticTypeFromExprValue`
    3. `org.partiql.lang.types.StaticType.isInstance` -> `org.partiql.lang.types.StaticTypeUtils.isInstance`
    4. `org.partiql.lang.types.StaticType.isComparableTo` -> `org.partiql.lang.types.StaticTypeUtils.areStaticTypesComparable`
    5. `org.partiql.lang.types.StaticType.isSubTypeOf` -> `org.partiql.lang.types.StaticTypeUtils.isSubTypeOf`
    5. `org.partiql.lang.types.StaticType.typeDomain` -> `org.partiql.lang.types.StaticTypeUtils.getTypeDomain`
    6. `org.partiql.lang.types.SingleType.getRuntimeType` -> `org.partiql.lang.types.StaticTypeUtils.getRuntimeType`
    7. `org.partiql.lang.types.StringType.StringLengthConstraint.matches` -> `org.partiql.lang.types.StaticTypeUtils.stringLengthConstraintMatches`
- **Breaking**: Removes deprecated `ionSystem()` function from PartiQLCompilerBuilder and PartiQLParserBuilder
- **Breaking**: Adds a new property `as_alias` to the `insert` AST node.
- **Breaking**: Adds new property `condition` to the AST nodes of `do_replace` and `do_update`
- **Breaking**: Adds `target_alias` property to the `dml_insert`, `dml_replace`, and `dml_update` nodes within the
  Logical and Logical Resolved plans
- **Breaking**: Adds `condition` property to the `dml_replace` and `dml_update` nodes within the
  Logical and Logical Resolved plans

### Deprecated

- `ExprValueFactory` interface marked as deprecated. Equivalent `ExprValue` construction methods are implemented in the `ExprValue` interface as static methods.

### Fixed

- Javadoc jar now contains dokka docs (was broken by gradle commit from 0.9.0)
- ANTLR (PartiQL.g4, PartiQLTokens.g4) and PIG (org/partiql/type-domains/partiql.ion) sources
  are back to being distributed with the jar.
- CLI no longer terminates on user errors in submitted PartiQL (when printing out the AST with !!)
  and no longer prints out stack traces upon user errors.
- Constrained Decimal matching logic.
- Parsing INSERT statements with aliases no longer loses the original table name. Closes #1043.
- Parsing INSERT statements with the legacy ON CONFLICT clause is no longer valid. Similarly, parsing the legacy INSERT
  statement with the up-to-date ON CONFLICT clause is no longer valid. Closes #1063.

### Removed

- The deprecated `IonValue` property in `ExprValue` interface is now removed.
- Removed partiql-extensions to partiql-cli `org.partiql.cli.functions`
- Removed IonSystem from PartiQLParserBuilder
- **Breaking**: Removes node `statement.dml_query` from the experimental PartiQL Physical Plan. Please see the added
  `statement.dml` and `dml_operation` nodes.

### Security

## [0.9.4-alpha] - 2023-04-20

This version reverts many accidental breaking changes introduced in v0.9.3. Its contents are equivalent to v0.9.2.

## [0.9.3-alpha] - 2023-04-12

This version accidentally released multiple breaking changes and is not recommended. Please use v0.9.4 to avoid
breaking changes if migrating from v0.9.2. The breaking changes accidentally introduced in v0.9.3 can be found in v0.10.0.

## [0.9.2-alpha] - 2023-01-20

### Added
- Adds ability to pipe queries to the CLI.
- Adds ability to run PartiQL files as executables by adding support for shebangs.
- Adds experimental syntax for CREATE TABLE, towards addressing 
  [#36](https://github.com/partiql/partiql-docs/issues/36) of specifying PartiQL DDL.

### Changed

### Deprecated

### Fixed
- Fixes list/bag ExprValue creation in plan evaluator
- Fixes gradle build issues.

## [0.9.1-alpha] - 2023-01-04

### Added
- Makes the following `PartiQLCompilerBuilder` functions are moved to public
  - `customOperatorFactories`
  - `customFunctions`
  - `customProcedures`

## [0.9.0-alpha] - 2022-12-13

### Added
- Adds simple auto-completion to the CLI.
- Adds the IsListParenthesizedMeta meta to aid in differentiating between parenthesized and non-parenthesized lists
- Adds support for HAVING clause in planner
- Adds support for collection aggregation functions in the EvaluatingCompiler and experimental planner
- Adds support for the syntactic sugar of using aggregations functions in place of their collection aggregation function
  counterparts (in the experimental planner)
- Experimental implementation for window function `Lag` and `Lead`.
- Adds support for EXPLAIN
- Adds continuous performance benchmarking to the CI for existing JMH benchmarks
  - Benchmark results can be seen on the project's GitHub Pages site
- Adds the `pipeline` flag to the CLI to provide experimental usage of the PartiQLCompilerPipeline
- Added `ExprValue.toIonValue(ion: IonSystem)` in kotlin, and `ExprValueExtensionKt.toIonValue(value: ExprValue, ion: IonSystem)` in Java to transform one `ExprValue` to a corresponding `IonValue`.
- Added `ExprValue.of(value: IonValue)` method to construct an `ExprValue` from an `IonValue`.

### Changed
- Now `CompileOption` uses `TypedOpParameter.HONOR_PARAMETERS` as default.
- Updates the CLI Shell Highlighter to use the ANTLR generated lexer/parser for highlighting user queries
- PartiQL MISSING in Ion representation now becomes ion null with annotation of `$missing`, instead of `$partiql_missing`
- PartiQL BAG in Ion representation now becomes ion list with annotation of `$bag`, instead of `$partiql_bag`
- PartiQL DATE in Ion representation now becomes ion timestamp with annotation of `$date`, instead of `$partiql_date`
- PartiQL TIME in Ion representation now becomes ion struct with annotation of `$time`, instead of `$partiql_time`
- Simplifies the aggregation operator in the experimental planner by removing the use of metas
- Increases the performance of the PartiQLParser by changing the parsing strategy
  - The PartiQLParser now attempts to parse queries using the SLL Prediction Mode set by ANTLR
  - If unable to parse via SLL Prediction Mode, it attempts to parse using the slower LL Prediction Mode
  - Modifications have also been made to the ANTLR grammar to increase the speed of parsing joined table references
  - Updates how the PartiQLParser handles parameter indexes to remove the double-pass while lexing
- Changes the expected `Property`'s of `TOKEN_INFO` to use `Property.TOKEN_DESCRIPTION` instead of `Property.TOKEN_TYPE`

### Deprecated
- Marks the GroupKeyReferencesVisitorTransform as deprecated. There is no functionally equivalent class.
- Marks `ionValue` property in `ExprValue` interface as deprecated. The functional equivalent method is `ExprValue.toIonValue(ion: IonSystem)` in kotlin, and `ExprValueKt.toIonValue(value: ExprValue, ion: IonSystem)` in Java.
- Marks `Lexer`, `Token`, `TokenType`, `SourcePosition`, and `SourceSpan` as deprecated. These will be removed without
  any replacement.
- Marks approximately 60 `ErrorCode`'s as deprecated. These will be removed without any replacement.
- Marks `Property.TOKEN_TYPE` as deprecated. Please use `Property.TOKEN_DESCRIPTION`.

### Fixed
- Fixes the ThreadInterruptedTests by modifying the time to interrupt parses. Also adds better exception exposure to
  facilitate debugging.

### Removed
- Removes the deprecated V0 AST in the codebase.
- Removes the deprecated MetaContainer in the codebase, removed interfaces and classes include:
  - [MetaContainer] Interface
  - [MetaContainerImpl]
  - [MetaDeserialize]
  - [MemoizedMetaDeserializer]
- Removes the deprecated Rewriter/AstWalker/AstVisitor in the code base, removed interfaces and classes include:
  - [AstRewriter] Interface & [AstRewriterBase] class
  - [AstVisitor] Interface & [AstVisitorBase] class
  - [AstWalker] class
  - [MetaStrippingRewriter] class
- Removes the deprecated ExprNode and related files in the code base.
  - [Parser] API `parseExprNode(source: String): ExprNode` has been removed.
  - [CompilerPipeline] API `compile(query: ExprNode): Expression` has been removed.
  - [ExprNode] and [AstNode] have been removed.
  - Functions related to conversions between ExprNode and PartiqlAst have been removed.
- Removes the deprecated SqlParser and SqlLexer
- **Breaking**: Removes the `CallAgg` node from the Logical, LogicalResolved, and Physical plans.
- Removes the experimental `PlannerPipeline` and replaces it with `PartiQLCompilerPipeline`.

### Security


## [0.8.2-alpha] - 2022-11-28
### Added
- Adds simple auto-completion to the CLI.

### Changed
- Increases the performance of the PartiQLParser by changing the parsing strategy
  - The PartiQLParser now attempts to parse queries using the SLL Prediction Mode set by ANTLR
  - If unable to parse via SLL Prediction Mode, it attempts to parse using the slower LL Prediction Mode
  - Modifications have also been made to the ANTLR grammar to increase the speed of parsing joined table references
  - Updates how the PartiQLParser handles parameter indexes to remove the double-pass while lexing

## [0.8.1-alpha] - 2022-10-28

### Added
- Extends statement redaction to support `INSERT/REPLACE/UPSERT INTO`.


## [0.8.0-alpha] - 2022-10-14

### Added
- `CHANGELOG.md` with back-filling of the previous releases to the change log to provide more visibility on unreleased
  changes and make the release process easier by using the `unreleased` section of change log. The `CONTRIBUTING.md`
  has also been updated to ensure this is part of the process.
- backward-incompatiblity and dependency questions are added to the project's PR process to provide more context
  on the changes that include these and the alternatives that have been considered.
- README.md badges for GitHub Actions status, codecov, and license
- An experimental (pending [#15](https://github.com/partiql/partiql-docs/issues/15)) embedding of a subset of
  the [GPML (Graph Pattern Matching Language)](https://arxiv.org/abs/2112.06217) graph query, as a new expression
  form `<expr> MATCH <gpml_pattern>`, which can be used as a bag-of-structs data source in the `FROM` clause.   
  The use within the grammar is based on the assumption of a new graph data type being added to the
  specification of data types within PartiQL, and should be considered experimental until the semantics of the graph
  data type are specified.
  - basic and abbreviated node and edge patterns (section 4.1 of the GPML paper)
  - concatenated path patterns  (section 4.2 of the GPML paper)
  - path variables  (section 4.2 of the GPML paper)
  - graph patterns (i.e., comma separated path patterns)  (section 4.3 of the GPML paper)
  - parenthesized patterns (section 4.4 of the GPML paper)
  - path quantifiers  (section 4.4 of the GPML paper)
  - restrictors and selector  (section 5.1 of the GPML paper)
  - pre-filters and post-filters (section 5.2 of the GPML paper)
- Added EvaluatonSession.context: A string-keyed map of arbitrary values which provides a way to make  
  session state such as current user and transaction details available to custom [ExprFunction] implementations
  and custom physical operator implementations.
- Replaces `union`, `intersect`, `except` IR nodes with common `bag_op` IR node
- Add support for CallAgg in Type Inferencer.
- A GitHub Workflow to automatically sync the `docs` directory with the GitHub Wiki
- Introduces the `PartiQLParser`, an implementation of `Parser` using `ANTLR`
  - Matches the functionality of the existing `SqlParser`
  - Now catches a StackOverflowError and throws a ParserException
  - Support for DQL, DDL, DML, GPML, and EXEC
  - Handles consistency and precedence issues seen in SqlParser
    - See GitHub Issues [#709](https://github.com/partiql/partiql-lang-kotlin/issues/709), [#708](https://github.com/partiql/partiql-lang-kotlin/issues/708),
      [#707](https://github.com/partiql/partiql-lang-kotlin/issues/707), [#683](https://github.com/partiql/partiql-lang-kotlin/issues/683),
      and [#730](https://github.com/partiql/partiql-lang-kotlin/issues/730)
- Parsing of `INSERT` DML with `ON CONFLICT DO REPLACE EXCLUDED` based on [RFC-0011](https://github.com/partiql/partiql-docs/blob/main/RFCs/0011-partiql-insert.md)
- Adds a subset of `REPLACE INTO` and `UPSERT INTO` parsing based on [RFC-0030](https://github.com/partiql/partiql-docs/blob/main/RFCs/0030-partiql-upsert-replace.md)
  - Parsing of target attributes is not supported yet and is pending [#841](https://github.com/partiql/partiql-lang-kotlin/issues/841)
- Logical plan representation and evaluation support for `INSERT` DML with `ON CONFLICT DO REPLACE EXCLUDED` and `REPLACE INTO` based on [RFC-0011](https://github.com/partiql/partiql-docs/blob/main/RFCs/0011-partiql-insert.md)
- Logical plan representation of `INSERT` DML with `ON CONFLICT DO UPDATE EXCLUDED` and `UPSERT INTO` based on [RFC-0011](https://github.com/partiql/partiql-docs/blob/main/RFCs/0011-partiql-insert.md)
- Enabled projection alias support for ORDER BY clause
- Adds support for PIVOT in the planner consistent with `EvaluatingCompiler`

#### Experimental Planner Additions

- Renamed `PassResult` to PlannerPassResult for clarity. (This is part of the experimental query planner API.)
- The `PlannerPipeline` API now has experimental and partial support for `INSERT` and `DELETE` DML statements—
  tracking PartiQL specification issues are [partiql-docs/#4](https://github.com/partiql/partiql-docs/issues/4) (only
  a subset has been implemented--see examples below) and
  [partiql-docs/#19](https://github.com/partiql/partiql-docs/issues/19).
  - Examples of supported statements include:
    - `INSERT INTO foo << { 'id': 1, 'name': 'bob' }, { 'id': 2, 'name' : 'sue' } >>` (multi record insert)
    - `INSERT INTO foo SELECT c.id, c.name FROM customer AS c` (insert the results of a query into another table)
    - `DELETE FROM foo` (delete all records in a table)
    - `DELETE FROM foo AS f WHERE f.zipCode = '90210'` (delete all records matching a predicate)
- Introduced planner event callbacks as a means to provide a facility that allows the query to be visualized at every
  stage in the `PlannerPipeline` and to generate performance metrics for the individual phases of query planning.  See
  `PlannerPipe.Builder.plannerEventCallback` for details.
- Adds the following optimization passes, none of which are enabled by default:
  - `FilterScanToKeyLookupPass` which performs a simple optimization common to most databases: it converts a filter
    predicate covering a table's complete primary key into a single get-by-key operation, thereby avoiding a full table
    scan.  This may pass leave behind some useless `and` expressions if more `and` operands exist in the filter predicate
    other than primary key field equality expressions.
  - `RemoveUselessAndsPass`, which removes any useless `and` expressions introduced by the previous pass or by the
    query author, e.g. `true and x.id = 42` -> `x.id = 42`), `true and true` -> `true`, etc.
  - `RemoveUselessFiltersPass`, which removes useless filters introduced by the previous pass or by the query author
    (e.g. `(filter (lit true) <bexpr>))` -> `<bexpr>`.
- Add support for `UNPIVOT`, the behavior is expected to be compatible with the `evaluating compiler`.
- Adds support for GROUP BY (aggregations, group keys, etc)
- Adds support for ORDER BY in Planner

### Changed
- The default parser for all components of PartiQL is now the PartiQLParser -- see the deprecation of `SqlParser`
- Parsing of `ORDER BY` clauses will no longer populate the AST with defaults for the 'sort specification'
  (i.e., `ASC` or `DESC`) or 'nulls specification' (i.e., `NULLS FIRST` or `NULLS LAST`) when the are not provided in
  the query text. Defaulting of sort order is moved to the evaluator.

### Deprecated
- Deprecates `SqlLexer` and `SqlParser` to be replaced with the `PartiQLParserBuilder`.
- Deprecates helper method, `blacklist`, within `org.partiql.lang.eval` and introduced a functionally equivalent
  `org.partiql.lang.eval.denyList` method.
- Deprecates `TypedOpParameter.LEGACY` to be replaced with `TypedOpParameter.HONOR_PARAMETERS`

### Fixed
- Codecov report uploads in GitHub Actions workflow
- GitHub Actions capability to run on forks
- Negation overflow caused by minimum INT8
- Type mismatch error caused by evaluator's integer overflow check
- Cast function's behavior on positive_infinity, negative_infinity, and NaN explicitly defined and handled.
- Changed Trim Function Specification handling(fixed error message, and now can take case-insensitive trim spec)

### Removed
- README.md badge for travisci
- **Breaking Change**: removed [ExprValueType.typeNames] as needed by the future work of legacy parser removal and OTS
- **Breaking Change**: [PartiqlPhysical.Type.toTypedOpParameter()] now becomes an internal function
- **Breaking Change**: [PartiqlAst.Type.toTypedOpParameter()] is removed
- **Breaking Change**: [PartiqlAstSanityValidator] now becomes an internal class
- **Breaking Change**: [PartiqlPhysicalSanityValidator] is removed
- **Breaking Change**: the following custom type AST nodes are removed from `partiql.ion` file: `es_boolean`, `es_integer`, `es_float`,
  `es_text`, `es_any`, `spark_short`, `spark_integer`, `spark_long`, `spark_double`, `spark_boolean`, `spark_float`,
  `rs_varchar_max`, `rs_integer`, `rs_bigint`, `rs_boolean`, `rs_real`, `rs_double_precision`.
  The related visitor transform `CustomTypeVisitorTransform` is also removed.
  See [Issue 510](https://github.com/partiql/partiql-lang-kotlin/issues/510) for more details.


### Security

## [0.7.0-alpha] - 2022-06-23
### Added
- An experimental query planner API along with logical and physical plans structures with the support of non-default
  physical operator implementations.
- An optional flag, `--wrap-ion`, to give users the old functionality of reading multiple Ion values (previous behavior).
- Benchmark framework and benchmark implementation for `LIKE` performance
- Convenience `StaticType` for `TEXT` and `NUMERIC`
- Enable `MIN` and `MAX` to work with all the data-types.
- Introduction of `extensions` and addition of the `query_ddb` function to allow querying AWS DynamoDB from the CLI.
- Replacement of REPL with [JLine](https://jline.github.io/) shell
- Syntax highlighting for CLI
- Three additional CLI flags:
  - `-r --projection-iter-behavior:` Controls the behavior of ExprValue.iterator in the projection result:
    (default: FILTER_MISSING) [FILTER_MISSING, UNFILTERED]
  - `-t --typed-op-behavior`: indicates how CAST should behave: (default: HONOR_PARAMETERS) [LEGACY, HONOR_PARAMETERS]
  - `-v --undefined-variable-behavior`: Defines the behavior when a non-existent variable is referenced:
    (default: ERROR) [ERROR, MISSING]
- `--input-format` flag to the CLI
- `CEIL` and `FLOOR` functions
- `DATE/TIME` formatting and the support for `DATE/TIME` in Ion data format

### Changed
- `LIKE` matching via compilation to `java.util.regex.Pattern`
- Run `ktlint` before tests.

### Removed
- [breaking change] Removal of Field `EVALUATOR_SQL_EXCEPTION` from `ErrorCode` class:
  A client program may be interrupted by `NoSuchFieldError` exception.
- [breaking change] Removal of `NodeMetadata` from `org.partiql.lang.eval`:
  A client program may be interrupted by `NoClassDefFoundError` exception.

### Fixed
- Fix `write_file` CLI function; the old function required the input to be a `string`, but it must be a generic type.
- Add `ktlint` task dependency to enable execution optimizations and reducing he build time by ~ `30%`.
- Adjust handling of Ion input (requiring single value)
- Adjust handling of Ion output (outputting the real value)
- Adds missing metas to `ORDER BY` `ExprNode` and `PartiqlAst` (E.g. source location), which limits error message
  reporting.

## [0.6.0-alpha] - 2022-04-06
### Added
- [cli] Add permissive mode evaluation option to CLI/REPL [#545](https://github.com/partiql/partiql-lang-kotlin/pull/545)
- `ORDER BY` implementation in evaluator [#554](https://github.com/partiql/partiql-lang-kotlin/pull/554)
- [build] Adds `ktlint` to gradle build [#542](https://github.com/partiql/partiql-lang-kotlin/pull/542)

### Changed
- For `ExprFunction`, replace `Environment` with `EvaluationSession` [#559](https://github.com/partiql/partiql-lang-kotlin/pull/559)
- Migrate to PIG `v0.5.0` [#563](https://github.com/partiql/partiql-lang-kotlin/pull/563)
- [build] Increase build performance w/ Gradle upgrade to 7.4 [#539](https://github.com/partiql/partiql-lang-kotlin/pull/539)
- [build] Upgrade `dokka` to `1.6.10`, set `org.gradle.jvmargs` [#568](https://github.com/partiql/partiql-lang-kotlin/pull/568)
- Changed `Path` AST node to use its root node source location [#527](https://github.com/partiql/partiql-lang-kotlin/pull/527)
- Improve the `CAST` assertion assertEval [#523](https://github.com/partiql/partiql-lang-kotlin/pull/523)
- [build] Bump Kotlin version to `1.4.32` from `1.4.0` [#548](https://github.com/partiql/partiql-lang-kotlin/pull/548)
- [breaking-change] changing `ExprFunction`'s usage of `Environment` to `EvaluationSession` along with some other
  classes containing implementation details made internal as part of [#559](https://github.com/partiql/partiql-lang-kotlin/pull/559).

### Deprecated
- Deprecate `ExprNode` [#535](https://github.com/partiql/partiql-lang-kotlin/pull/535)

### Fixed
- Fix all compiler warnings [#562](https://github.com/partiql/partiql-lang-kotlin/pull/562)

### Removed
- Clean up `ExprFunction` test [#529](https://github.com/partiql/partiql-lang-kotlin/pull/529)

## [0.5.0-alpha] - 2022-02-11
### Added
- Adds a static type inferencer for static query checks and query type inference
- Adds multiple exception logging and severity level API
- Adds the dataguide API which can be used to infer Ion schema from Ion data
  - Also adds mappers to and from PartiQL’s static type and ISL
- Refactor of PartiQL’s `StaticType`
- Refactors `ExprFunction` interface
- Adds evaluator option for `PERMISSIVE` mode
- Adds support for `CAN_CAST` and `CAN_LOSSLESS_CAST`
- Adds evaluation-time function call (`ExprFunction`) argument type checks
- Adds `integer8`, `int8`, `bigint`, `int2`, and `integer2` as type names
- Adds support for `OFFSET` [#451](https://github.com/partiql/partiql-lang-kotlin/pull/451)
- [cli] Uses Apache's CSVParser for file reading [#474](https://github.com/partiql/partiql-lang-kotlin/pull/474) and
- ability to read custom CSV configurations [#480](https://github.com/partiql/partiql-lang-kotlin/pull/480)

### Changed
- Upgrades Kotlin version to `1.4`
- Modeled `NULLIF` and `COALESCE` as `PartiqlAst` nodes rather than `ExprFunctions`
- Started parameterization of evaluation tests

### Deprecated
- Deprecate `ExprNode` in parser [#464](https://github.com/partiql/partiql-lang-kotlin/pull/464)

### Fixed
- Fixes evaluator behavior to error for structs with non-text keys
- Corrects the parser error for unexpected reserved keywords in a select list
- Fixes static initializing cycle with lazy initialization of `SqlDataType`
- Fixes unknown propagation for `IN` operator
- Fixes bug in precision check for `NUMERIC`
- Makes unknown simple `CASE WHEN` predicate the same as `false`
- Make unknown branch predicates the same as false for searched `CASE WHEN`
- Disallows duplicate projected fields in select list query
- Fixes `EXTRACT` `ExprFunction` to return a `decimal` instead of `float`
- Fixes `EXISTS` and `DATE_DIFF` function signatures
- Fixes `GROUP BY` for more than 2 nested path expressions [#461](https://github.com/partiql/partiql-lang-kotlin/pull/461)
- [cli] Fixes `CLI` command bug when input data is empty [#478](https://github.com/partiql/partiql-lang-kotlin/pull/478)
- [cli] Fixes `CLI` bug when outputting `IONTEXT` to file [#479](https://github.com/partiql/partiql-lang-kotlin/pull/479)

### Removed
- Removes wildcard imports in cli [#483](https://github.com/partiql/partiql-lang-kotlin/pull/483) and
  lang [#488](https://github.com/partiql/partiql-lang-kotlin/pull/488)
- Removes `DateTimeType` `sealed` class [#489](https://github.com/partiql/partiql-lang-kotlin/pull/489)
- Renames `DateTimePart` type to `DatePart` [#506](https://github.com/partiql/partiql-lang-kotlin/pull/506)

## [0.4.0-alpha] - 2021-10-07

### Added
- Sets up JMH for PartiQL [#427](https://github.com/partiql/partiql-lang-kotlin/pull/427)
- Allows for default timezone configuration [#449](https://github.com/partiql/partiql-lang-kotlin/pull/449)

### Changed
- Uses new PIG major version `v0.4.0` [#454](https://github.com/partiql/partiql-lang-kotlin/pull/454)
- Moves usage of default timezone from parser to evaluator [#448](https://github.com/partiql/partiql-lang-kotlin/pull/448)
- [breaking-change] changes related to imported builders.

### Fixed
- Fixes struct handling of non-text struct field keys [#450](https://github.com/partiql/partiql-lang-kotlin/pull/450)

## [0.2.7-alpha] - 2021-09-13

### Fixed
- Cherry picks "Fix bug causing multiple nested nots to parse very slowly [#436](https://github.com/partiql/partiql-lang-kotlin/pull/436)
  for `v0.2.7` release [#439](https://github.com/partiql/partiql-lang-kotlin/pull/439)
- Cherry picks "Use LazyThreadSafteyMode.PUBLICATION instead of NONE [#433](https://github.com/partiql/partiql-lang-kotlin/pull/433)
  for `v0.2.7` release [#440](https://github.com/partiql/partiql-lang-kotlin/pull/440)

## [0.1.7-alpha] - 2021-09-13

### Fixed
- Cherry picks "Fix bug causing multiple nested nots to parse very slowly [#436](https://github.com/partiql/partiql-lang-kotlin/pull/436)
  for `v0.1.7` release [#441](https://github.com/partiql/partiql-lang-kotlin/pull/441)
- Cherry picks "Use LazyThreadSafteyMode.PUBLICATION instead of NONE [#433](https://github.com/partiql/partiql-lang-kotlin/pull/433)
  for `v0.1.7` release [#442](https://github.com/partiql/partiql-lang-kotlin/pull/442)

## [0.3.4-alpha] - 2021-09-10
### Fixed
- Bug causing multiple nested nots to parse very slowly [#436](https://github.com/partiql/partiql-lang-kotlin/pull/436)

## [0.3.3-alpha] - 2021-09-09
### Changed
- Uses `LazyThreadSafteyMode.PUBLICATION` instead of NONE

## [0.3.1-alpha] - 2021-06-18
### Fixed
- Prevent the `ORDER BY` clause from being dropped in visitor transforms [#420](https://github.com/partiql/partiql-lang-kotlin/pull/420)

## [0.3.0-alpha] - 2021-06-09
### Added
- `DATE` and `TIME` data types
- Enhancements made by/for DynamoDB
- Compile-time `Thread.interrupted()` checks were added to help mitigate the impact of compiling extremely large SQL
  queries.
- Various performance improvements to the compiler were added.

### Changed
- The modeling of `ExprNode` and `PartiqlAst` APIs has changed as needed to account for the enhancements to DML statements
  and `ORDER BY`. Customers using these APIs may be affected.
- Other minor API changes.

### Fixed
- Fixes parser for the top level tokens [#369](https://github.com/partiql/partiql-lang-kotlin/pull/369)
- Make `SIZE` function work with s-expressions. [#379](https://github.com/partiql/partiql-lang-kotlin/pull/379)
- A number of other minor bug fixes and technical debt has been addressed. For a complete list of PRs that made it into
  this release, please see the v0.3.0 GitHub milestone.

## [0.1.6-alpha] - 2021-05-13

### Fixed
- Adds Compile-Time Thread.interrupted() checks [#398](https://github.com/partiql/partiql-lang-kotlin/pull/398)

## [0.1.5-alpha] - 2021-04-27

### Fixed
- Fixes a severe performance issue relating the sanity checks performed on very large queries before compilation. [#391](https://github.com/partiql/partiql-lang-kotlin/pull/391)

## [0.2.6-alpha] - 2021-02-18

### Added
- Functions to convert from UNIX epoch to TIMESTAMP and TIMESTAMP to UNIX epoch. [#330](https://github.com/partiql/partiql-lang-kotlin/pull/330)
- Adds a Rewriter to VisitorTransform [guide](https://github.com/partiql/partiql-lang-kotlin/blob/feb84730c64a2ad0f12c57bef3b1c45e21279538/docs/dev/RewriterToVisitorTransformGuide.md)

### Changed
- Migrates existing `AstRewriters` to PIG’s `VisitorTransform`. [#356](https://github.com/partiql/partiql-lang-kotlin/pull/356)

### Deprecated
- Deprecates AstRewriter, AstRewriterBase, MetaStrippingRewriter, RewriterTestBase

## [0.2.5-alpha] - 2021-01-12

### Added
- System stored procedure calls (`EXEC`) [#345](https://github.com/partiql/partiql-lang-kotlin/pull/345).
  More details on usage can be found [here](https://github.com/partiql/partiql-spec/issues/17)
- CLI: version number and commit hash in REPL [#339](https://github.com/partiql/partiql-lang-kotlin/pull/339)
- CLI: `PARTIQL_PRETTY` output-format for non-interactive use [#349](https://github.com/partiql/partiql-lang-kotlin/pull/349)
- Document thread safety of `CompilerPipeline` [#334](https://github.com/partiql/partiql-lang-kotlin/pull/334)

### Fixed
- Parsing of `TRIM` specification keywords (`BOTH`, `LEADING`, and `TRAILING`) [#326](https://github.com/partiql/partiql-lang-kotlin/pull/326)
- Build failure of `TimestampTemporalAccessorTests` when given a negative year [#346](https://github.com/partiql/partiql-lang-kotlin/pull/346)
- Running of parameterized tests and other test targets [#338](https://github.com/partiql/partiql-lang-kotlin/pull/338) and [#351](https://github.com/partiql/partiql-lang-kotlin/pull/351)

## [0.2.4-alpha] - 2020-11-08

### Fixed
- Fix `LIMIT` clause execution order #300
- Stop treating date parts as if they are string literals #317

## [0.2.3-alpha] - 2020-10-09

### Added
- `LET` (fom `FROM` clauses) implementation.

### Fixed
- fix: bigDecimalOf no-ops when given an Ion decimal [#293](https://github.com/partiql/partiql-lang-kotlin/pull/293)

## [0.1.4-alpha] - 2020-09-30

### Fixed
- This release is a backport of [#286](https://github.com/partiql/partiql-lang-kotlin/pull/286) which was applied on top
  of v0.1.3-alpha.

## [0.2.2-alpha] - 2020-09-29

### Changed
- Improvements to LIKE pattern compilation performance. [#284](https://github.com/partiql/partiql-lang-kotlin/pull/284)

## [0.2.1-alpha] - 2020-06-09

### Fixed
- Fixes [#246](https://github.com/partiql/partiql-lang-kotlin/pull/246)

## [0.2.0-alpha] - 2020-03-26

### Added
- Adds support for `DISTINCT`
- Initial set of DML features.  See [this](https://github.com/partiql/partiql-lang-kotlin/commit/16fefe0f096175a6a7b284313634dfad23858a38) for details.
- New error codes for division by `0` and modulo `0`

### Changed
- [breaking-change] `JOIN` is now **required** to provide an `ON` clause. In previous version an `ON` clause was optional
  which caused ambiguous parsing of multiple `JOIN` for which some had `ON` clause and some had not. The old behaviour
  was also out of Spec.

### Fixed
- Close CLI Stream correctly
- Preserve negative zero when writing values to the console in the REPL/CLI.
- Fix float negative zero equality

### Removed
- Removes invalid syntax check on case expressions with type parameters, e.g., `CAST(a AS DECIMAL(1, 2))` now does not
  throw

## [0.1.3-alpha] - 2020-03-26

### Fixed
- Fix [#228](https://github.com/partiql/partiql-lang-kotlin/pull/228) by removing invalid sanity check.

## [0.1.2-alpha] - 2020-01-10

### Changed
- Optimizes performance of IN operator when right side is used with many literals.

### Fixed
- Fix issue causing the REPL's output stream to be prematurely closed

## [0.1.1-alpha] - 2019-11-21

### Added
- Better printing support

### Changed
- Refactors code in CLI

### Fixed
- Fixes treatment of null values in JOIN conditions

## [0.1.0-alpha] - 2019-07-30

### Added
Initial alpha release of PartiQL.

[Unreleased]: https://github.com/partiql/partiql-lang-kotlin/compare/v0.13.2-alpha...HEAD
[0.14.0-alpha]: https://github.com/partiql/partiql-lang-kotlin/compare/v0.13.2-alpha...v0.14.0-alpha
[0.13.2-alpha]: https://github.com/partiql/partiql-lang-kotlin/compare/v0.13.1-alpha...v0.13.2-alpha
[0.13.1-alpha]: https://github.com/partiql/partiql-lang-kotlin/compare/v0.13.0-alpha...v0.13.1-alpha
[0.13.0-alpha]: https://github.com/partiql/partiql-lang-kotlin/compare/v0.12.0-alpha...v0.13.0-alpha
[0.12.0-alpha]: https://github.com/partiql/partiql-lang-kotlin/compare/v0.11.0-alpha...v0.12.0-alpha
[0.11.0-alpha]: https://github.com/partiql/partiql-lang-kotlin/compare/v0.10.0-alpha...v0.11.0-alpha
[0.10.0-alpha]: https://github.com/partiql/partiql-lang-kotlin/compare/v0.9.4-alpha...v0.10.0-alpha
[0.9.4-alpha]: https://github.com/partiql/partiql-lang-kotlin/compare/v0.9.3-alpha...v0.9.4-alpha
[0.9.3-alpha]: https://github.com/partiql/partiql-lang-kotlin/compare/v0.9.2-alpha...v0.9.3-alpha
[0.9.2-alpha]: https://github.com/partiql/partiql-lang-kotlin/compare/v0.9.1-alpha...v0.9.2-alpha
[0.9.1-alpha]: https://github.com/partiql/partiql-lang-kotlin/compare/v0.9.0-alpha...v0.9.1-alpha
[0.9.0-alpha]: https://github.com/partiql/partiql-lang-kotlin/compare/v0.8.2-alpha...v0.9.0-alpha
[0.8.2-alpha]: https://github.com/partiql/partiql-lang-kotlin/compare/v0.8.1-alpha...v0.8.2-alpha
[0.8.1-alpha]: https://github.com/partiql/partiql-lang-kotlin/compare/v0.8.0-alpha...v0.8.1-alpha
[0.8.0-alpha]: https://github.com/partiql/partiql-lang-kotlin/compare/v0.7.0-alpha...v0.8.0-alpha
[0.7.0-alpha]: https://github.com/partiql/partiql-lang-kotlin/compare/v0.6.0-alpha...v0.7.0-alpha
[0.6.0-alpha]: https://github.com/partiql/partiql-lang-kotlin/compare/v0.5.0-alpha...v0.6.0-alpha
[0.5.0-alpha]: https://github.com/partiql/partiql-lang-kotlin/compare/v0.4.0-alpha...v0.5.0-alpha
[0.4.0-alpha]: https://github.com/partiql/partiql-lang-kotlin/compare/v0.3.4-alpha...v0.4.0-alpha
[0.3.4-alpha]: https://github.com/partiql/partiql-lang-kotlin/compare/v0.3.3-alpha...v0.3.4-alpha
[0.3.3-alpha]: https://github.com/partiql/partiql-lang-kotlin/compare/v0.3.1-alpha...v0.3.3-alpha
[0.3.1-alpha]: https://github.com/partiql/partiql-lang-kotlin/compare/v0.3.0-alpha...v0.3.1-alpha
[0.3.0-alpha]: https://github.com/partiql/partiql-lang-kotlin/compare/v0.2.6-alpha...v0.3.0-alpha
[0.2.7-alpha]: https://github.com/partiql/partiql-lang-kotlin/compare/v0.2.6-alpha...v0.2.7-alpha
[0.2.6-alpha]: https://github.com/partiql/partiql-lang-kotlin/compare/v0.2.5-alpha...v0.2.6-alpha
[0.2.5-alpha]: https://github.com/partiql/partiql-lang-kotlin/compare/v0.2.4-alpha...v0.2.5-alpha
[0.2.4-alpha]: https://github.com/partiql/partiql-lang-kotlin/compare/v0.2.3-alpha...v0.2.4-alpha
[0.2.3-alpha]: https://github.com/partiql/partiql-lang-kotlin/compare/v0.2.2-alpha...v0.2.3-alpha
[0.2.2-alpha]: https://github.com/partiql/partiql-lang-kotlin/compare/v0.2.1-alpha...v0.2.2-alpha
[0.2.1-alpha]: https://github.com/partiql/partiql-lang-kotlin/compare/v0.2.0-alpha...v0.2.1-alpha
[0.2.0-alpha]: https://github.com/partiql/partiql-lang-kotlin/compare/v0.1.7-alpha...v0.2.0-alpha
[0.1.7-alpha]: https://github.com/partiql/partiql-lang-kotlin/compare/v0.1.6-alpha...v0.1.7-alpha
[0.1.6-alpha]: https://github.com/partiql/partiql-lang-kotlin/compare/v0.1.5-alpha...v0.1.6-alpha
[0.1.5-alpha]: https://github.com/partiql/partiql-lang-kotlin/compare/v0.1.4-alpha...v0.1.5-alpha
[0.1.4-alpha]: https://github.com/partiql/partiql-lang-kotlin/compare/v0.1.3-alpha...v0.1.4-alpha
[0.1.3-alpha]: https://github.com/partiql/partiql-lang-kotlin/compare/v0.1.2-alpha...v0.1.3-alpha
[0.1.2-alpha]: https://github.com/partiql/partiql-lang-kotlin/compare/v0.1.1-alpha...v0.1.2-alpha
[0.1.1-alpha]: https://github.com/partiql/partiql-lang-kotlin/compare/v0.1.0-alpha...v0.1.1-alpha
[0.1.0-alpha]: https://github.com/partiql/partiql-lang-kotlin/releases/tag/v0.1.0-alpha<|MERGE_RESOLUTION|>--- conflicted
+++ resolved
@@ -66,22 +66,16 @@
   - The new plan is fully resolved and typed.
   - Operators will be converted to function call. 
 - Changes the return type of `filter_distinct` to a list if input collection is list
-<<<<<<< HEAD
-=======
 - Changes the `PartiQLValue` collections to implement Iterable rather than Sequence, allowing for multiple consumption.
 - **BREAKING** Moves PartiQLParserBuilder.standard().build() to be PartiQLParser.default().
 - **BREAKING** Changed modeling of `EXCLUDE` in `partiql-ast`
->>>>>>> 2176d210
 
 ### Deprecated
 
 ### Fixed
 - Fixes the CLI hanging on invalid queries. See issue #1230.
 - Fixes Timestamp Type parsing issue. Previously Timestamp Type would get parsed to a Time type.
-<<<<<<< HEAD
-=======
 - Fixes PIVOT parsing to assign the key and value as defined by spec section 14.
->>>>>>> 2176d210
 - Fixes the physical plan compiler to return list when `DISTINCT` used with `ORDER BY`
 
 ### Removed
