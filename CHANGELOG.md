# Changelog
All notable changes to this project will be documented in this file.

The format is based on [Keep a Changelog](https://keepachangelog.com/en/1.0.0/),
and this project adheres to [Semantic Versioning](https://semver.org/spec/v2.0.0.html).

<!-- Template: after a release, copy and paste out below
## [Unreleased]

### Added

### Changed

### Deprecated

### Fixed

### Removed

### Security

### Contributors
Thank you to all who have contributed!
- @<your-username>

-->

## [Unreleased]

### Added
- Adds top-level IR node creation functions.
- Adds `componentN` functions (destructuring) to IR nodes via Kotlin data classes
- Adds public `tag` field to IR nodes for associating metadata
- Adds AST Normalization Pass. 
- Adds PartiQLPlanner Interface, which is responsible for translate an AST to a Plan. 
- **EXPERIMENTAL** Evaluation of `EXCLUDE` in the `EvaluatingCompiler`
  - This is currently marked as experimental until the RFC is approved https://github.com/partiql/partiql-lang/issues/27
  - This will be added to the `PhysicalPlanCompiler` in an upcoming release
- **EXPERIMENTAL**: Adds support for EXCLUDE in the default SqlDialect.

### Changed
- StaticTypeInferencer and PlanTyper will not raise an error when an expression is inferred to `NULL` or `unionOf(NULL, MISSING)`. In these cases the StaticTypeInferencer and PlanTyper will still raise the Problem Code `ExpressionAlwaysReturnsNullOrMissing` but the severity of the problem has been changed to warning. In the case an expression always returns `MISSING`, problem code `ExpressionAlwaysReturnsMissing` will be raised, which will have problem severity of error.
- **BREAKING**: The default integer literal type is now 32-bit; if the literal can not fit in a 32-bit integer, it overflows to 64-bit. 
- **BREAKING**: `PartiQLValueType` now distinguishes between Arbitrary Precision Decimal and Fixed Precision Decimal. 
- **BREAKING**: Function Signature Changes. Now Function signature has two subclasses, `Scalar` and `Aggregation`. 
- **BREAKING**: In the produced plan: 
  - The new plan is fully resolved and typed.
  - Operators will be converted to function call. 
- Changes the return type of `filter_distinct` to a list if input collection is list
<<<<<<< HEAD
- **BREAKING**: Globals within the logical plan are now represented in a structured manner to reflect the existence of catalogs. Each value is now mandated to be case-sensitive (we have moved from Identifiers to string literals).
=======
- Changes the `PartiQLValue` collections to implement Iterable rather than Sequence, allowing for multiple consumption.
- **BREAKING** Moves PartiQLParserBuilder.standard().build() to be PartiQLParser.default().
>>>>>>> 5c1240cd

### Deprecated

### Fixed
- Fixes the CLI hanging on invalid queries. See issue #1230.
- Fixes Timestamp Type parsing issue. Previously Timestamp Type would get parsed to a Time type.
- Fixes PIVOT parsing to assign the key and value as defined by spec section 14.
- Fixes the physical plan compiler to return list when `DISTINCT` used with `ORDER BY`

### Removed
- **Breaking** Removed IR factory in favor of static top-level functions. Change `Ast.foo()`
  to `foo()`
- **Breaking** Removed `org.partiql.lang.planner.transforms.AstToPlan`. Use `org.partiql.planner.PartiQLPlanner`. 
- **Breaking** Removed `org.partiql.lang.planner.transforms.PartiQLSchemaInferencer`. In order to achieve the same functionality, one would need to use the `org.partiql.planner.PartiQLPlanner`.
  - To get the inferred type of the query result, one can do: `(plan.statement as Statement.Query).root.type`

### Security

### Contributors
Thank you to all who have contributed!
- @rchowell
- @johnedquinn

## [0.13.2-alpha] - 2023-09-29

### Added
- Adds overridden `toString()` method for Sprout-generated code.
- Adds CURRENT_DATE session variable to PartiQL.g4 and PartiQLParser
- Adds configurable AST to SQL pretty printer. Usage in Java `AstKt.sql(ast)` or in Kotlin `ast.sql()`.
- Support parsing, planning, and evaluation of Bitwise AND operator (&).
  - The Bitwise And Operator only works for integer operands.
  - The operator precedence may change based on the pending operator precedence [RFC](https://github.com/partiql/partiql-docs/issues/50).
- **EXPERIMENTAL** Adds `EXCLUDE` to parser, ast, plan, and plan schema inferencer
  - This feature is marked as experimental until an RFC is added https://github.com/partiql/partiql-spec/issues/39
  - NOTE: this feature is not currently implemented in the evaluator

### Fixed
- Fixes typing of scalar subqueries in the PartiQLSchemaInferencer. Note that usage of `SELECT *` in subqueries
  is not fully supported. Please make sure to handle InferenceExceptions.
- Fixes schema inferencer behavior for ORDER BY

### Contributors
Thank you to all who have contributed!
- @johnedquinn
- @RCHowell
- @yliuuuu
- @alancai98

## [0.13.1-alpha] - 2023-09-19

### Added
- Adds `isInterruptible` property to `CompileOptions`. The default value is `false`. Please see the KDocs for more information.
- Adds support for thread interruption in compilation and execution. If you'd like to opt-in to this addition, please see
  the `isInterruptible` addition above for more information.
- Adds support for CLI users to use CTRL-C to cancel long-running compilation/execution of queries

### Fixed
- Fix a bug in `FilterScanToKeyLookup` pass wherein it was rewriting primary key equality expressions with references
  to the candidate row on both sides.  Now it will correctly ignore such expressions.
- Fixes build failure for version `0.13.0` by publishing `partiql-plan` as an independent artifact. Please note that `partiql-plan` is experimental.

### Contributors
Thank you to all who have contributed!
- @dlurton
- @yliuuuu
- @am357
- @johnedquinn
- @alancai98

## [0.13.0-alpha] - 2023-09-07

### Added
- Adds `org.partiql.value` (experimental) package for reading/writing PartiQL values
- Adds function overloading to the `CompilerPipeline` and experimental `PartiQLCompilerPipeline`.
- Adds new method `getFunctions()` to `org.partiql.spi.Plugin`.
- Adds `PartiQLFunction` interface.
- Adds `FunctionSignature` and `FunctionParameter` class to `org/partiql/types/function`.
- Adds a new flag `--plugins` to PartiQL CLI to allow users to specify the root of their plugins directory.
  The default is `~/.partiql/plugins` . Each implementer of a plugin should place a directory under the
  plugins root containing the JAR corresponding with their plugin implementation.
  Example: `~/.partiql/plugins/customPlugin/customPlugin.jar`
- Adds serialization and deserialization between IonValue and `org.partiql.value`.
- Adds `org.partiql.ast` package and usage documentation
- Adds `org.partiql.parser` package and usage documentation
- Adds PartiQL's Timestamp Data Model.
- Adds support for Timestamp constructor call in Parser.
- Parsing of label patterns within node and edge graph patterns now supports
  disjunction `|`, conjunction `&`, negation `!`, and grouping.
- Adds default `equals` and `hashCode` methods for each generated abstract class of Sprout. This affects the generated
classes in `:partiql-ast` and `:partiql-plan`.
- Adds README to `partiql-types` package.
- Initializes PartiQL's Code Coverage library
  - Adds support for BRANCH and BRANCH-CONDITION Coverage
  - Adds integration with JUnit5 for ease-of-use
  - For more information, see the "Writing PartiQL Unit Tests" article in our GitHub Wiki.
- Adds new constructor parameters to all variants of `PartiQLResult`.
- Adds two new methods to `PartiQLResult`: `getCoverageData` and `getCoverageStructure`.

### Changed
- **Breaking**: all product types defined by the internal Sprout tool no longer generate interfaces. They are now abstract
  classes due to the generation of `equals` and `hashCode` methods. This change impacts many generated interfaces exposed
  in `:partiql-ast` and `:partiql-plan`.
- Standardizes `org/partiql/cli/functions/QueryDDB` and other built-in functions in `org/partiql/lang/eval/builtins` by the new `ExprFunction` format.
- **Breaking**: Redefines `org/partiql/lang/eval/ExprFunctionkt.call()` method by only invoking `callWithRequired` function.
- **Breaking**: Redefines `org/partiql/lang/eval/builtins/DynamicLookupExprFunction` by merging `variadicParameter` into `requiredParameters` as a `StaticType.LIST`. `callWithVariadic` is now replaced by `callWithRequired`.
- Upgrades ion-java to 1.10.2.
- **Breaking** (within experimental graph features): As part of extending
  the language of graph label patterns:
  - Changed the type of the field `label` in AST nodes
    `org.partiql.lang.domains.PartiqlAst.GraphMatchPatternPart.{Node,Edge}`,
    from `SymbolPrimitive` to new `GraphLabelSpec`.
  - Changed the names of subclasses of ` org.partiql.lang.graph.LabelSpec`,
    from `OneOf` to `Name`, and from `Whatever` to `Wildcard`.
- **Breaking** the package `org.partiql.lang.errors` has been moved to `org.partiql.errors`, moved classes include
  - `org.partiql.lang.errors.ErrorCategory` -> `org.partiql.errors.ErrorCategory`
  - `org.partiql.lang.errors.Property` -> `org.partiql.errors.Property`
  - `org.partiql.lang.errors.PropertyValue` -> `org.partiql.errors.PropertyValue`
  - `org.partiql.lang.errors.PropertyType` -> `org.partiql.errors.PropertyType`
  - `org.partiql.lang.errors.PropertyValueMap` -> `org.partiql.errors.PropertyValueMap`
  - `org.partiql.lang.errors.ErrorCode` -> `org.partiql.errors.ErrorCode`
  - `org.partiql.lang.errors.Problem` -> `org.partiql.errors.Problem`
  - `org.partiql.lang.errors.ProblemDetails` -> `org.partiql.errors.ProblemDetails`
  - `org.partiql.lang.errors.ProblemSeverity` -> `org.partiql.errors.ProblemSeverity`
  - `org.partiql.lang.errors.ProblemHandler` -> `org.partiql.errors.ProblemHandler`
- **Breaking** the `sourceLocation` field of `org.partiql.errors.Problem` was changed from `org.partiql.lang.ast.SoureceLocationMeta` to `org.partiql.errors.ProblemLocation`.
- Removed `Nullable<Value` implementations of PartiQLValue and made the standard implementations nullable.
- Using PartiQLValueType requires optin; this was a miss from an earlier commit.
- **Breaking** removed redundant ValueParameter from FunctionParameter as all parameters are values.
- Introduces `isNullCall` and `isNullable` properties to FunctionSignature.
- Removed `Nullable...Value` implementations of PartiQLValue and made the standard implementations nullable.
- Using PartiQLValueType requires optin; this was a miss from an earlier commit.
- Modified timestamp static type to model precision and time zone. 

### Deprecated
- **Breaking**: Deprecates the `Arguments`, `RequiredArgs`, `RequiredWithOptional`, and `RequiredWithVariadic` classes, 
  along with the `callWithOptional()`, `callWithVariadic()`, and the overloaded `call()` methods in the `ExprFunction` class, 
  marking them with a Deprecation Level of ERROR. Now, it's recommended to use 
  `call(session: EvaluationSession, args: List<ExprValue>)` and `callWithRequired()` instead.
- **Breaking**: Deprecates `optionalParameter` and `variadicParameter` in the `FunctionSignature` with a Deprecation
  Level of ERROR. Please use multiple implementations of ExprFunction and use the LIST ExprValue to
  represent variadic parameters instead.

### Fixed

### Removed
- **Breaking**: Removes `optionalParameter` and `variadicParameter` from `org.partiql.lang.types.FunctionSignature`. To continue support for evaluation of `optionalParameters`, please create another same-named function. To continue support for evaluation of `variadicParameter`, please use a `StaticType.LIST` to hold all previously variadic parameters.
  As this changes coincides with the addition of function overloading, only `callWithRequired` will be invoked upon execution of an `ExprFunction`. Note: Function overloading is now allowed, which is the reason for the removal of `optionalParameter` and `variadicParameter`.
- **Breaking**: Removes unused class `Arguments` from `org.partiql.lang.eval`.
- **Breaking**: Removes unused parameter `args: Arguments` from `org.partiql.lang.eval.ExprFunctionkt.call()` method.

### Security

### Contributors
Thank you to all who have contributed!
- @howero
- @yuxtang-amazon
- @yliuuuu
- @johqunn
- @<your-username>

## [0.12.0-alpha] - 2023-06-14

### Added

- Adds support for using EXCLUDED within DML ON-CONFLICT-ACTION conditions. Closes #1111.

### Changed

- Updates Kotlin target from 1.4 (DEPRECATED) to 1.6
- Moves PartiqlAst, PartiqlLogical, PartiqlLogicalResolved, and PartiqlPhysical (along with the transforms)
  to a new project, `partiql-ast`. These are still imported into `partiql-lang` with the `api` annotation. Therefore,
  no action is required to consume the migrated classes. However, this now gives consumers of the AST, Experimental Plans,
  Visitors, and VisitorTransforms the option of importing them directly using: `org.partiql:partiql-ast:${VERSION}`. 
  The file `partiql.ion` is still published in the `partiql-lang-kotlin` JAR.
- Moves internal class org.partiql.lang.syntax.PartiQLParser to org.partiql.lang.syntax.impl.PartiQLPigParser as we refactor for explicit API.
- Moves ANTLR grammar to `partiql-parser` package. The files `PartiQL.g4` and `PartiQLTokens.g4` are still published in the `partiql-lang-kotlin` JAR.
- **Breaking**: Adds new property, `rowAlias`, to experimental `PartiqlLogical.DmlOperation.DmlUpdate`,
  `PartiqlLogical.DmlOperation.DmlReplace`, `PartiqlLogicalResolved.DmlOperation.DmlUpdate`,
  `PartiqlLogicalResolved.DmlOperation.DmlReplace`, `PartiqlPhysical.DmlOperation.DmlUpdate`, and
  `PartiqlPhysical.DmlOperation.DmlReplace`.

### Deprecated

### Fixed

### Removed
- **Breaking**: Removes deprecated `org.partiql.annotations.PartiQLExperimental`
- **Breaking**: Removes deprecated/unused `blacklist()` and `denyList()` from `org.partiql.lang.eval`
- **Breaking**: Removes deprecated enum `LEGACY` in `org.partiql.lang.eval.CompileOptions`
- **Breaking**: Removes deprecated `org.partiql.lang.eval.ExprValueFactory`, as well as all methods that had its instance
  among arguments. The counterparts of these methods without an ExprValueFactory are still available. The affected methods
  include: `ofIonStruct()` in `org.partiql.lang.eval.Bindings`, a constructor of `org.partiql.lang.CompilerPipeline`,
  `convert()` in `org.partiql.lang.eval.io.DelimitedValues.ConversionMode`, `exprValue()` from
  `org.partiql.lang.eval.io.DelimitedValues`, a constructor for `org.partiql.lang.eval.physical.EvaluatorState`, and
  `valueFactory`, `build`, `builder`, `standard` in `org.partiql.lang.CompilerPipeline`
- **Breaking**: Removes deprecated `org.partiql.lang.eval.visitors.GroupKeyReferencesVisitorTransform`

- **Breaking**: Removes `org.partiql.lang.mappers.StaticTypeMapper`
- **Breaking**: Removes `org.partiql.lang.mappers.IonSchemaMapper`
- **Breaking**: Removes `org.partiql.lang.mappers.TypeNotFoundException`
- **Breaking**: Removes `org.partiql.lang.mappers.getBaseTypeName()`
- **Breaking**: Removes unused/deprecated enums `KEYWORD`, `TOKEN_TYPE`, `EXPECTED_TOKEN_TYPE`, `EXPECTED_TOKEN_TYPE_1_OF_2`,
  `EXPECTED_TOKEN_TYPE_2_OF_2`, `TIMESTAMP_STRING`, `NARY_OP` from `org.partiql.lang.errors.Property`
- **Breaking**: Removes unused `tokenTypeValue()` from `org.partiql.lang.errors.PropertyValue`
- **Breaking**: Removes unused `TOKEN_CLASS` from `org.partiql.lang.errors.PropertyType`
- **Breaking**: Removes unused `set(Property, TokenType)` from `org.partiql.lang.errors.PropertyValueMap`
- **Breaking**: Removes unused/deprecated enums `LEXER_INVALID_NAME`, `LEXER_INVALID_OPERATOR`, `LEXER_INVALID_ION_LITERAL`,
  `PARSE_EXPECTED_KEYWORD`, `PARSE_EXPECTED_TOKEN_TYPE`, `PARSE_EXPECTED_2_TOKEN_TYPES`, `PARSE_EXPECTED_TYPE_NAME`,
  `PARSE_EXPECTED_WHEN_CLAUSE`, `PARSE_EXPECTED_WHERE_CLAUSE`, `PARSE_EXPECTED_CONFLICT_ACTION`, `PARSE_EXPECTED_RETURNING_CLAUSE`,
  `PARSE_UNSUPPORTED_RETURNING_CLAUSE_SYNTAX`, `PARSE_UNSUPPORTED_TOKEN`, `PARSE_EXPECTED_MEMBER`, `PARSE_UNSUPPORTED_SELECT`,
  `PARSE_UNSUPPORTED_CASE`, `PARSE_UNSUPPORTED_CASE_CLAUSE`, `PARSE_UNSUPPORTED_ALIAS`, `PARSE_UNSUPPORTED_SYNTAX`,
  `PARSE_UNSUPPORTED_SYNTAX`, `PARSE_INVALID_PATH_COMPONENT`, `PARSE_MISSING_IDENT_AFTER_AT`, `PARSE_UNEXPECTED_OPERATOR`,
  `PARSE_UNEXPECTED_TERM`, `PARSE_UNEXPECTED_KEYWORD`, `PARSE_EXPECTED_EXPRESSION`, `PARSE_EXPECTED_LEFT_PAREN_AFTER_CAST`,
  `PARSE_EXPECTED_LEFT_PAREN_VALUE_CONSTRUCTOR`, `PARSE_EXPECTED_LEFT_PAREN_BUILTIN_FUNCTION_CALL`,
  `PARSE_EXPECTED_RIGHT_PAREN_BUILTIN_FUNCTION_CALL`, `PARSE_EXPECTED_ARGUMENT_DELIMITER`, `PARSE_CAST_ARITY`,
  `PARSE_INVALID_TYPE_PARAM`, `PARSE_EMPTY_SELECT`, `PARSE_SELECT_MISSING_FROM`, `PARSE_MISSING_OPERATION`,
  `PARSE_MISSING_SET_ASSIGNMENT`, `PARSE_EXPECTED_IDENT_FOR_GROUP_NAME`, `PARSE_EXPECTED_IDENT_FOR_ALIAS`,
  `PARSE_EXPECTED_KEYWORD_FOR_MATCH`, `PARSE_EXPECTED_IDENT_FOR_MATCH`, `PARSE_EXPECTED_LEFT_PAREN_FOR_MATCH_NODE`,
  `PARSE_EXPECTED_RIGHT_PAREN_FOR_MATCH_NODE`, `PARSE_EXPECTED_LEFT_BRACKET_FOR_MATCH_EDGE`,
  `PARSE_EXPECTED_RIGHT_BRACKET_FOR_MATCH_EDGE`, `PARSE_EXPECTED_PARENTHESIZED_PATTERN`, `PARSE_EXPECTED_EDGE_PATTERN_MATCH_EDGE`,
  `PARSE_EXPECTED_EQUALS_FOR_MATCH_PATH_VARIABLE`, `PARSE_EXPECTED_AS_FOR_LET`, `PARSE_UNSUPPORTED_CALL_WITH_STAR`,
  `PARSE_NON_UNARY_AGREGATE_FUNCTION_CALL`, `PARSE_NO_STORED_PROCEDURE_PROVIDED`, `PARSE_MALFORMED_JOIN`,
  `PARSE_EXPECTED_IDENT_FOR_AT`, `PARSE_INVALID_CONTEXT_FOR_WILDCARD_IN_SELECT_LIST`,
  `PARSE_CANNOT_MIX_SQB_AND_WILDCARD_IN_SELECT_LIST`, `PARSE_ASTERISK_IS_NOT_ALONE_IN_SELECT_LIST`,
  `SEMANTIC_DUPLICATE_ALIASES_IN_SELECT_LIST_ITEM`, `SEMANTIC_NO_SUCH_FUNCTION`, `SEMANTIC_INCORRECT_ARGUMENT_TYPES_TO_FUNC_CALL`,
  `EVALUATOR_NON_TEXT_STRUCT_KEY`, `SEMANTIC_INCORRECT_NODE_ARITY`, `SEMANTIC_ASTERISK_USED_WITH_OTHER_ITEMS`,
  `getKeyword()` from `org.partiql.lang.errors.ErrorCode`
- **Breaking**: Removes unused `fillErrorContext()` from `org.partiql.lang.eval`
- **Breaking**: Removes deprecated `isNull()` from `org.partiql.lang.eval.ExprValueType`
- **Breaking**: Remove unused `fromTypeName()`, `fromSqlDataType()`, `fromSqlDataTypeOrNull()` from `org.partiql.lang.eval.ExprValueType`
- **Breaking**: Removes deprecated `org.partiql.lang.syntax.Lexer`
- **Breaking**: Removes unused `STANDARD_AGGREGATE_FUNCTIONS`, `OperatorPrecedenceGroups` from `org.partiql.lang.syntax`
- **Breaking**: Removes deprecated `org.partiql.lang.syntax.SourcePosition`
- **Breaking**: Removes deprecated `org.partiql.lang.syntax.SourceSpan`
- **Breaking**: Removes deprecated `org.partiql.lang.syntax.Token`
- **Breaking**: Removes deprecated `org.partiql.lang.syntax.TokenType`
- **Breaking**: Stops publishing PartiQL ISL to Maven Central. The last published version is https://central.sonatype.com/artifact/org.partiql/partiql-isl-kotlin/0.11.0
- **Breaking**: Removes unused package `org.partiql.lang.schemadiscovery` which included unused classes of:
  `SchemaInferencerFromExample`, `SchemaInferencerFromExampleImpl`, `TypeConstraint`, `NormalizeNullableVisitorTransform`,
  `NormalizeDecimalPrecisionsToUpToRange`, and `IonExampleParser`.
- **Breaking**: Removes unused package `org.partiql.lang.partiqlisl` which includes unused classes/methods: `ResourceAuthority`,
  `getResourceAuthority()`, and `loadPartiqlIsl()`.
- **Breaking**: Plan nodes cannot be directly instantiated. To instantiate, use the `Plan` (DEFAULT) factory.
- **Breaking**: PlanRewriter has been moved from `org.partiql.plan.visitor.PlanRewriter` to `org.partiql.plan.util.PlanRewriter`

### Security

### Contributors
Thank you to all who have contributed!
- @johnedquinn
- @RCHowell
- @vgapeyev

## [0.11.0-alpha] - 2023-05-22

### Added

- Adds an initial implementation of GPML (Graph Pattern Matching Language), following 
  PartiQL [RFC-0025](https://github.com/partiql/partiql-docs/blob/main/RFCs/0025-graph-data-model.md) 
  and [RFC-0033](https://github.com/partiql/partiql-docs/blob/main/RFCs/0033-graph-query.md).
  This initial implementation includes:
  - A file format for external graphs, defined as a schema in ISL (Ion Schema Language), 
    as well as an in-memory graph data model and a reader for loading external graphs into it.
  - CLI shell commands `!add_graph` and `!add_graph_from_file` for bringing 
    externally-defined graphs into the evaluation environment. 
  - Evaluation of straight-path patterns with simple label matching and 
    all directed/undirected edge patterns.
- Adds new `TupleConstraint` variant, `Ordered`, to represent ordering in `StructType`. See the KDoc for more information.

### Changed

- **Breaking**: The `fields` attribute of `org.partiql.types.StructType` is no longer a `Map<String, StaticType>`. It is
  now a `List<org.partiql.types.StructType.Field>`, where `Field` contains a `key (String)` and `value (StaticType)`. This
  is to allow duplicates within the `StructType`.

### Deprecated

### Fixed

- Fixes the ability for JOIN predicates to access the FROM source aliases and corresponding attributes.

### Removed

### Security

## [0.10.0-alpha] - 2023-05-05

### Added
- Added numeric builtins ABS, SQRT, EXP, LN, POW, MOD.
- Added standard SQL built-in functions POSITION, OVERLAY, LENGTH, BIT_LENGTH, OCTET_LENGTH, CARDINALITY,
  an additional builtin TEXT_REPLACE, and standard SQL aggregations on booleans EVERY, ANY, SOME.
- **Breaking** Added coercion of SQL-style subquery to a single value, as defined in SQL for
  subqueries occurring in a single-value context and outlined in Chapter 9 of the PartiQL specification.
  This is backward incompatible with the prior behavior (which left the computed collection as is),
  but brings it in conformance with the specification.
- Added `partiql-plan` package which contains experimental PartiQL Plan data structures.
- Initializes SPI Framework under `partiql-spi`.
- Models experimental `Schema` with constraints.
  With this change, we're introducing `Tuple` and `Collection` constraints to be able to model the shape of data as
  constraints.
- Introduces the PartiQLSchemaInferencer and PlannerSession
  - The PlannerSession describes the current session and is used by the PartiQLSchemaInferencer.
  - The PartiQLSchemaInferencer provides a function, `infer`, to aid in inferring the output `StaticType` of a
    PartiQL Query. See the KDoc for more information and examples.
- Adds back ability to convert an `IonDatagram` to an `ExprValue` using `of(value: IonValue): ExprValue` and `newFromIonValue(value: IonValue): ExprValue`
- Adds support for SQL's CURRENT_USER in the AST, EvaluatingCompiler, experimental planner implementation, and Schema Inferencer.
  - Adds the AST node `session_attribute`.
  - Adds the function `EvaluationSession.Builder::user()` to add the CURRENT_USER to the EvaluationSession
- Adds support for parsing and planning of `INSERT INTO .. AS <alias> ... ON CONFLICT DO [UPDATE|REPLACE] EXCLUDED WHERE <expr>`
- Adds the `statement.dml` and `dml_operation` node to the experimental PartiQL Physical Plan.

### Changed

- Deprecates the project level opt-in annotation `PartiQLExperimental` and split it into feature level. `ExperimentalPartiQLCompilerPipeline` and `ExperimentalWindowFunctions`.
- **Breaking**: Moves StaticType to `partiql-types`.
  - All references to static types need to modify their imports accordingly. For example,
    `org.partiql.lang.types.IntType` is now `org.partiql.types.IntType`.
  - Please modify existing dependencies accordingly. You may need to add dependency `org.partiql:partiql-types:0.10.0`.
  - Also, several methods within StaticType have been moved to a utility class within `partiql-lang-kotln`. See the below list:
    1. `org.partiql.lang.types.StaticType.fromExprValueType` -> `org.partiql.lang.types.StaticTypeUtils.staticTypeFromExprValueType`
    2. `org.partiql.lang.types.StaticType.fromExprValue` -> `org.partiql.lang.types.StaticTypeUtils.staticTypeFromExprValue`
    3. `org.partiql.lang.types.StaticType.isInstance` -> `org.partiql.lang.types.StaticTypeUtils.isInstance`
    4. `org.partiql.lang.types.StaticType.isComparableTo` -> `org.partiql.lang.types.StaticTypeUtils.areStaticTypesComparable`
    5. `org.partiql.lang.types.StaticType.isSubTypeOf` -> `org.partiql.lang.types.StaticTypeUtils.isSubTypeOf`
    5. `org.partiql.lang.types.StaticType.typeDomain` -> `org.partiql.lang.types.StaticTypeUtils.getTypeDomain`
    6. `org.partiql.lang.types.SingleType.getRuntimeType` -> `org.partiql.lang.types.StaticTypeUtils.getRuntimeType`
    7. `org.partiql.lang.types.StringType.StringLengthConstraint.matches` -> `org.partiql.lang.types.StaticTypeUtils.stringLengthConstraintMatches`
- **Breaking**: Removes deprecated `ionSystem()` function from PartiQLCompilerBuilder and PartiQLParserBuilder
- **Breaking**: Adds a new property `as_alias` to the `insert` AST node.
- **Breaking**: Adds new property `condition` to the AST nodes of `do_replace` and `do_update`
- **Breaking**: Adds `target_alias` property to the `dml_insert`, `dml_replace`, and `dml_update` nodes within the
  Logical and Logical Resolved plans
- **Breaking**: Adds `condition` property to the `dml_replace` and `dml_update` nodes within the
  Logical and Logical Resolved plans

### Deprecated

- `ExprValueFactory` interface marked as deprecated. Equivalent `ExprValue` construction methods are implemented in the `ExprValue` interface as static methods.

### Fixed

- Javadoc jar now contains dokka docs (was broken by gradle commit from 0.9.0)
- ANTLR (PartiQL.g4, PartiQLTokens.g4) and PIG (org/partiql/type-domains/partiql.ion) sources
  are back to being distributed with the jar.
- CLI no longer terminates on user errors in submitted PartiQL (when printing out the AST with !!)
  and no longer prints out stack traces upon user errors.
- Constrained Decimal matching logic.
- Parsing INSERT statements with aliases no longer loses the original table name. Closes #1043.
- Parsing INSERT statements with the legacy ON CONFLICT clause is no longer valid. Similarly, parsing the legacy INSERT
  statement with the up-to-date ON CONFLICT clause is no longer valid. Closes #1063.

### Removed

- The deprecated `IonValue` property in `ExprValue` interface is now removed.
- Removed partiql-extensions to partiql-cli `org.partiql.cli.functions`
- Removed IonSystem from PartiQLParserBuilder
- **Breaking**: Removes node `statement.dml_query` from the experimental PartiQL Physical Plan. Please see the added
  `statement.dml` and `dml_operation` nodes.

### Security

## [0.9.4-alpha] - 2023-04-20

This version reverts many accidental breaking changes introduced in v0.9.3. Its contents are equivalent to v0.9.2.

## [0.9.3-alpha] - 2023-04-12

This version accidentally released multiple breaking changes and is not recommended. Please use v0.9.4 to avoid
breaking changes if migrating from v0.9.2. The breaking changes accidentally introduced in v0.9.3 can be found in v0.10.0.

## [0.9.2-alpha] - 2023-01-20

### Added
- Adds ability to pipe queries to the CLI.
- Adds ability to run PartiQL files as executables by adding support for shebangs.
- Adds experimental syntax for CREATE TABLE, towards addressing 
  [#36](https://github.com/partiql/partiql-docs/issues/36) of specifying PartiQL DDL.

### Changed

### Deprecated

### Fixed
- Fixes list/bag ExprValue creation in plan evaluator
- Fixes gradle build issues.

## [0.9.1-alpha] - 2023-01-04

### Added
- Makes the following `PartiQLCompilerBuilder` functions are moved to public
  - `customOperatorFactories`
  - `customFunctions`
  - `customProcedures`

## [0.9.0-alpha] - 2022-12-13

### Added
- Adds simple auto-completion to the CLI.
- Adds the IsListParenthesizedMeta meta to aid in differentiating between parenthesized and non-parenthesized lists
- Adds support for HAVING clause in planner
- Adds support for collection aggregation functions in the EvaluatingCompiler and experimental planner
- Adds support for the syntactic sugar of using aggregations functions in place of their collection aggregation function
  counterparts (in the experimental planner)
- Experimental implementation for window function `Lag` and `Lead`.
- Adds support for EXPLAIN
- Adds continuous performance benchmarking to the CI for existing JMH benchmarks
  - Benchmark results can be seen on the project's GitHub Pages site
- Adds the `pipeline` flag to the CLI to provide experimental usage of the PartiQLCompilerPipeline
- Added `ExprValue.toIonValue(ion: IonSystem)` in kotlin, and `ExprValueExtensionKt.toIonValue(value: ExprValue, ion: IonSystem)` in Java to transform one `ExprValue` to a corresponding `IonValue`.
- Added `ExprValue.of(value: IonValue)` method to construct an `ExprValue` from an `IonValue`.

### Changed
- Now `CompileOption` uses `TypedOpParameter.HONOR_PARAMETERS` as default.
- Updates the CLI Shell Highlighter to use the ANTLR generated lexer/parser for highlighting user queries
- PartiQL MISSING in Ion representation now becomes ion null with annotation of `$missing`, instead of `$partiql_missing`
- PartiQL BAG in Ion representation now becomes ion list with annotation of `$bag`, instead of `$partiql_bag`
- PartiQL DATE in Ion representation now becomes ion timestamp with annotation of `$date`, instead of `$partiql_date`
- PartiQL TIME in Ion representation now becomes ion struct with annotation of `$time`, instead of `$partiql_time`
- Simplifies the aggregation operator in the experimental planner by removing the use of metas
- Increases the performance of the PartiQLParser by changing the parsing strategy
  - The PartiQLParser now attempts to parse queries using the SLL Prediction Mode set by ANTLR
  - If unable to parse via SLL Prediction Mode, it attempts to parse using the slower LL Prediction Mode
  - Modifications have also been made to the ANTLR grammar to increase the speed of parsing joined table references
  - Updates how the PartiQLParser handles parameter indexes to remove the double-pass while lexing
- Changes the expected `Property`'s of `TOKEN_INFO` to use `Property.TOKEN_DESCRIPTION` instead of `Property.TOKEN_TYPE`

### Deprecated
- Marks the GroupKeyReferencesVisitorTransform as deprecated. There is no functionally equivalent class.
- Marks `ionValue` property in `ExprValue` interface as deprecated. The functional equivalent method is `ExprValue.toIonValue(ion: IonSystem)` in kotlin, and `ExprValueKt.toIonValue(value: ExprValue, ion: IonSystem)` in Java.
- Marks `Lexer`, `Token`, `TokenType`, `SourcePosition`, and `SourceSpan` as deprecated. These will be removed without
  any replacement.
- Marks approximately 60 `ErrorCode`'s as deprecated. These will be removed without any replacement.
- Marks `Property.TOKEN_TYPE` as deprecated. Please use `Property.TOKEN_DESCRIPTION`.

### Fixed
- Fixes the ThreadInterruptedTests by modifying the time to interrupt parses. Also adds better exception exposure to
  facilitate debugging.

### Removed
- Removes the deprecated V0 AST in the codebase.
- Removes the deprecated MetaContainer in the codebase, removed interfaces and classes include:
  - [MetaContainer] Interface
  - [MetaContainerImpl]
  - [MetaDeserialize]
  - [MemoizedMetaDeserializer]
- Removes the deprecated Rewriter/AstWalker/AstVisitor in the code base, removed interfaces and classes include:
  - [AstRewriter] Interface & [AstRewriterBase] class
  - [AstVisitor] Interface & [AstVisitorBase] class
  - [AstWalker] class
  - [MetaStrippingRewriter] class
- Removes the deprecated ExprNode and related files in the code base.
  - [Parser] API `parseExprNode(source: String): ExprNode` has been removed.
  - [CompilerPipeline] API `compile(query: ExprNode): Expression` has been removed.
  - [ExprNode] and [AstNode] have been removed.
  - Functions related to conversions between ExprNode and PartiqlAst have been removed.
- Removes the deprecated SqlParser and SqlLexer
- **Breaking**: Removes the `CallAgg` node from the Logical, LogicalResolved, and Physical plans.
- Removes the experimental `PlannerPipeline` and replaces it with `PartiQLCompilerPipeline`.

### Security


## [0.8.2-alpha] - 2022-11-28
### Added
- Adds simple auto-completion to the CLI.

### Changed
- Increases the performance of the PartiQLParser by changing the parsing strategy
  - The PartiQLParser now attempts to parse queries using the SLL Prediction Mode set by ANTLR
  - If unable to parse via SLL Prediction Mode, it attempts to parse using the slower LL Prediction Mode
  - Modifications have also been made to the ANTLR grammar to increase the speed of parsing joined table references
  - Updates how the PartiQLParser handles parameter indexes to remove the double-pass while lexing

## [0.8.1-alpha] - 2022-10-28

### Added
- Extends statement redaction to support `INSERT/REPLACE/UPSERT INTO`.


## [0.8.0-alpha] - 2022-10-14

### Added
- `CHANGELOG.md` with back-filling of the previous releases to the change log to provide more visibility on unreleased
  changes and make the release process easier by using the `unreleased` section of change log. The `CONTRIBUTING.md`
  has also been updated to ensure this is part of the process.
- backward-incompatiblity and dependency questions are added to the project's PR process to provide more context
  on the changes that include these and the alternatives that have been considered.
- README.md badges for GitHub Actions status, codecov, and license
- An experimental (pending [#15](https://github.com/partiql/partiql-docs/issues/15)) embedding of a subset of
  the [GPML (Graph Pattern Matching Language)](https://arxiv.org/abs/2112.06217) graph query, as a new expression
  form `<expr> MATCH <gpml_pattern>`, which can be used as a bag-of-structs data source in the `FROM` clause.   
  The use within the grammar is based on the assumption of a new graph data type being added to the
  specification of data types within PartiQL, and should be considered experimental until the semantics of the graph
  data type are specified.
  - basic and abbreviated node and edge patterns (section 4.1 of the GPML paper)
  - concatenated path patterns  (section 4.2 of the GPML paper)
  - path variables  (section 4.2 of the GPML paper)
  - graph patterns (i.e., comma separated path patterns)  (section 4.3 of the GPML paper)
  - parenthesized patterns (section 4.4 of the GPML paper)
  - path quantifiers  (section 4.4 of the GPML paper)
  - restrictors and selector  (section 5.1 of the GPML paper)
  - pre-filters and post-filters (section 5.2 of the GPML paper)
- Added EvaluatonSession.context: A string-keyed map of arbitrary values which provides a way to make  
  session state such as current user and transaction details available to custom [ExprFunction] implementations
  and custom physical operator implementations.
- Replaces `union`, `intersect`, `except` IR nodes with common `bag_op` IR node
- Add support for CallAgg in Type Inferencer.
- A GitHub Workflow to automatically sync the `docs` directory with the GitHub Wiki
- Introduces the `PartiQLParser`, an implementation of `Parser` using `ANTLR`
  - Matches the functionality of the existing `SqlParser`
  - Now catches a StackOverflowError and throws a ParserException
  - Support for DQL, DDL, DML, GPML, and EXEC
  - Handles consistency and precedence issues seen in SqlParser
    - See GitHub Issues [#709](https://github.com/partiql/partiql-lang-kotlin/issues/709), [#708](https://github.com/partiql/partiql-lang-kotlin/issues/708),
      [#707](https://github.com/partiql/partiql-lang-kotlin/issues/707), [#683](https://github.com/partiql/partiql-lang-kotlin/issues/683),
      and [#730](https://github.com/partiql/partiql-lang-kotlin/issues/730)
- Parsing of `INSERT` DML with `ON CONFLICT DO REPLACE EXCLUDED` based on [RFC-0011](https://github.com/partiql/partiql-docs/blob/main/RFCs/0011-partiql-insert.md)
- Adds a subset of `REPLACE INTO` and `UPSERT INTO` parsing based on [RFC-0030](https://github.com/partiql/partiql-docs/blob/main/RFCs/0030-partiql-upsert-replace.md)
  - Parsing of target attributes is not supported yet and is pending [#841](https://github.com/partiql/partiql-lang-kotlin/issues/841)
- Logical plan representation and evaluation support for `INSERT` DML with `ON CONFLICT DO REPLACE EXCLUDED` and `REPLACE INTO` based on [RFC-0011](https://github.com/partiql/partiql-docs/blob/main/RFCs/0011-partiql-insert.md)
- Logical plan representation of `INSERT` DML with `ON CONFLICT DO UPDATE EXCLUDED` and `UPSERT INTO` based on [RFC-0011](https://github.com/partiql/partiql-docs/blob/main/RFCs/0011-partiql-insert.md)
- Enabled projection alias support for ORDER BY clause
- Adds support for PIVOT in the planner consistent with `EvaluatingCompiler`

#### Experimental Planner Additions

- Renamed `PassResult` to PlannerPassResult for clarity. (This is part of the experimental query planner API.)
- The `PlannerPipeline` API now has experimental and partial support for `INSERT` and `DELETE` DML statements—
  tracking PartiQL specification issues are [partiql-docs/#4](https://github.com/partiql/partiql-docs/issues/4) (only
  a subset has been implemented--see examples below) and
  [partiql-docs/#19](https://github.com/partiql/partiql-docs/issues/19).
  - Examples of supported statements include:
    - `INSERT INTO foo << { 'id': 1, 'name': 'bob' }, { 'id': 2, 'name' : 'sue' } >>` (multi record insert)
    - `INSERT INTO foo SELECT c.id, c.name FROM customer AS c` (insert the results of a query into another table)
    - `DELETE FROM foo` (delete all records in a table)
    - `DELETE FROM foo AS f WHERE f.zipCode = '90210'` (delete all records matching a predicate)
- Introduced planner event callbacks as a means to provide a facility that allows the query to be visualized at every
  stage in the `PlannerPipeline` and to generate performance metrics for the individual phases of query planning.  See
  `PlannerPipe.Builder.plannerEventCallback` for details.
- Adds the following optimization passes, none of which are enabled by default:
  - `FilterScanToKeyLookupPass` which performs a simple optimization common to most databases: it converts a filter
    predicate covering a table's complete primary key into a single get-by-key operation, thereby avoiding a full table
    scan.  This may pass leave behind some useless `and` expressions if more `and` operands exist in the filter predicate
    other than primary key field equality expressions.
  - `RemoveUselessAndsPass`, which removes any useless `and` expressions introduced by the previous pass or by the
    query author, e.g. `true and x.id = 42` -> `x.id = 42`), `true and true` -> `true`, etc.
  - `RemoveUselessFiltersPass`, which removes useless filters introduced by the previous pass or by the query author
    (e.g. `(filter (lit true) <bexpr>))` -> `<bexpr>`.
- Add support for `UNPIVOT`, the behavior is expected to be compatible with the `evaluating compiler`.
- Adds support for GROUP BY (aggregations, group keys, etc)
- Adds support for ORDER BY in Planner

### Changed
- The default parser for all components of PartiQL is now the PartiQLParser -- see the deprecation of `SqlParser`
- Parsing of `ORDER BY` clauses will no longer populate the AST with defaults for the 'sort specification'
  (i.e., `ASC` or `DESC`) or 'nulls specification' (i.e., `NULLS FIRST` or `NULLS LAST`) when the are not provided in
  the query text. Defaulting of sort order is moved to the evaluator.

### Deprecated
- Deprecates `SqlLexer` and `SqlParser` to be replaced with the `PartiQLParserBuilder`.
- Deprecates helper method, `blacklist`, within `org.partiql.lang.eval` and introduced a functionally equivalent
  `org.partiql.lang.eval.denyList` method.
- Deprecates `TypedOpParameter.LEGACY` to be replaced with `TypedOpParameter.HONOR_PARAMETERS`

### Fixed
- Codecov report uploads in GitHub Actions workflow
- GitHub Actions capability to run on forks
- Negation overflow caused by minimum INT8
- Type mismatch error caused by evaluator's integer overflow check
- Cast function's behavior on positive_infinity, negative_infinity, and NaN explicitly defined and handled.
- Changed Trim Function Specification handling(fixed error message, and now can take case-insensitive trim spec)

### Removed
- README.md badge for travisci
- **Breaking Change**: removed [ExprValueType.typeNames] as needed by the future work of legacy parser removal and OTS
- **Breaking Change**: [PartiqlPhysical.Type.toTypedOpParameter()] now becomes an internal function
- **Breaking Change**: [PartiqlAst.Type.toTypedOpParameter()] is removed
- **Breaking Change**: [PartiqlAstSanityValidator] now becomes an internal class
- **Breaking Change**: [PartiqlPhysicalSanityValidator] is removed
- **Breaking Change**: the following custom type AST nodes are removed from `partiql.ion` file: `es_boolean`, `es_integer`, `es_float`,
  `es_text`, `es_any`, `spark_short`, `spark_integer`, `spark_long`, `spark_double`, `spark_boolean`, `spark_float`,
  `rs_varchar_max`, `rs_integer`, `rs_bigint`, `rs_boolean`, `rs_real`, `rs_double_precision`.
  The related visitor transform `CustomTypeVisitorTransform` is also removed.
  See [Issue 510](https://github.com/partiql/partiql-lang-kotlin/issues/510) for more details.


### Security

## [0.7.0-alpha] - 2022-06-23
### Added
- An experimental query planner API along with logical and physical plans structures with the support of non-default
  physical operator implementations.
- An optional flag, `--wrap-ion`, to give users the old functionality of reading multiple Ion values (previous behavior).
- Benchmark framework and benchmark implementation for `LIKE` performance
- Convenience `StaticType` for `TEXT` and `NUMERIC`
- Enable `MIN` and `MAX` to work with all the data-types.
- Introduction of `extensions` and addition of the `query_ddb` function to allow querying AWS DynamoDB from the CLI.
- Replacement of REPL with [JLine](https://jline.github.io/) shell
- Syntax highlighting for CLI
- Three additional CLI flags:
  - `-r --projection-iter-behavior:` Controls the behavior of ExprValue.iterator in the projection result:
    (default: FILTER_MISSING) [FILTER_MISSING, UNFILTERED]
  - `-t --typed-op-behavior`: indicates how CAST should behave: (default: HONOR_PARAMETERS) [LEGACY, HONOR_PARAMETERS]
  - `-v --undefined-variable-behavior`: Defines the behavior when a non-existent variable is referenced:
    (default: ERROR) [ERROR, MISSING]
- `--input-format` flag to the CLI
- `CEIL` and `FLOOR` functions
- `DATE/TIME` formatting and the support for `DATE/TIME` in Ion data format

### Changed
- `LIKE` matching via compilation to `java.util.regex.Pattern`
- Run `ktlint` before tests.

### Removed
- [breaking change] Removal of Field `EVALUATOR_SQL_EXCEPTION` from `ErrorCode` class:
  A client program may be interrupted by `NoSuchFieldError` exception.
- [breaking change] Removal of `NodeMetadata` from `org.partiql.lang.eval`:
  A client program may be interrupted by `NoClassDefFoundError` exception.

### Fixed
- Fix `write_file` CLI function; the old function required the input to be a `string`, but it must be a generic type.
- Add `ktlint` task dependency to enable execution optimizations and reducing he build time by ~ `30%`.
- Adjust handling of Ion input (requiring single value)
- Adjust handling of Ion output (outputting the real value)
- Adds missing metas to `ORDER BY` `ExprNode` and `PartiqlAst` (E.g. source location), which limits error message
  reporting.

## [0.6.0-alpha] - 2022-04-06
### Added
- [cli] Add permissive mode evaluation option to CLI/REPL [#545](https://github.com/partiql/partiql-lang-kotlin/pull/545)
- `ORDER BY` implementation in evaluator [#554](https://github.com/partiql/partiql-lang-kotlin/pull/554)
- [build] Adds `ktlint` to gradle build [#542](https://github.com/partiql/partiql-lang-kotlin/pull/542)

### Changed
- For `ExprFunction`, replace `Environment` with `EvaluationSession` [#559](https://github.com/partiql/partiql-lang-kotlin/pull/559)
- Migrate to PIG `v0.5.0` [#563](https://github.com/partiql/partiql-lang-kotlin/pull/563)
- [build] Increase build performance w/ Gradle upgrade to 7.4 [#539](https://github.com/partiql/partiql-lang-kotlin/pull/539)
- [build] Upgrade `dokka` to `1.6.10`, set `org.gradle.jvmargs` [#568](https://github.com/partiql/partiql-lang-kotlin/pull/568)
- Changed `Path` AST node to use its root node source location [#527](https://github.com/partiql/partiql-lang-kotlin/pull/527)
- Improve the `CAST` assertion assertEval [#523](https://github.com/partiql/partiql-lang-kotlin/pull/523)
- [build] Bump Kotlin version to `1.4.32` from `1.4.0` [#548](https://github.com/partiql/partiql-lang-kotlin/pull/548)
- [breaking-change] changing `ExprFunction`'s usage of `Environment` to `EvaluationSession` along with some other
  classes containing implementation details made internal as part of [#559](https://github.com/partiql/partiql-lang-kotlin/pull/559).

### Deprecated
- Deprecate `ExprNode` [#535](https://github.com/partiql/partiql-lang-kotlin/pull/535)

### Fixed
- Fix all compiler warnings [#562](https://github.com/partiql/partiql-lang-kotlin/pull/562)

### Removed
- Clean up `ExprFunction` test [#529](https://github.com/partiql/partiql-lang-kotlin/pull/529)

## [0.5.0-alpha] - 2022-02-11
### Added
- Adds a static type inferencer for static query checks and query type inference
- Adds multiple exception logging and severity level API
- Adds the dataguide API which can be used to infer Ion schema from Ion data
  - Also adds mappers to and from PartiQL’s static type and ISL
- Refactor of PartiQL’s `StaticType`
- Refactors `ExprFunction` interface
- Adds evaluator option for `PERMISSIVE` mode
- Adds support for `CAN_CAST` and `CAN_LOSSLESS_CAST`
- Adds evaluation-time function call (`ExprFunction`) argument type checks
- Adds `integer8`, `int8`, `bigint`, `int2`, and `integer2` as type names
- Adds support for `OFFSET` [#451](https://github.com/partiql/partiql-lang-kotlin/pull/451)
- [cli] Uses Apache's CSVParser for file reading [#474](https://github.com/partiql/partiql-lang-kotlin/pull/474) and
- ability to read custom CSV configurations [#480](https://github.com/partiql/partiql-lang-kotlin/pull/480)

### Changed
- Upgrades Kotlin version to `1.4`
- Modeled `NULLIF` and `COALESCE` as `PartiqlAst` nodes rather than `ExprFunctions`
- Started parameterization of evaluation tests

### Deprecated
- Deprecate `ExprNode` in parser [#464](https://github.com/partiql/partiql-lang-kotlin/pull/464)

### Fixed
- Fixes evaluator behavior to error for structs with non-text keys
- Corrects the parser error for unexpected reserved keywords in a select list
- Fixes static initializing cycle with lazy initialization of `SqlDataType`
- Fixes unknown propagation for `IN` operator
- Fixes bug in precision check for `NUMERIC`
- Makes unknown simple `CASE WHEN` predicate the same as `false`
- Make unknown branch predicates the same as false for searched `CASE WHEN`
- Disallows duplicate projected fields in select list query
- Fixes `EXTRACT` `ExprFunction` to return a `decimal` instead of `float`
- Fixes `EXISTS` and `DATE_DIFF` function signatures
- Fixes `GROUP BY` for more than 2 nested path expressions [#461](https://github.com/partiql/partiql-lang-kotlin/pull/461)
- [cli] Fixes `CLI` command bug when input data is empty [#478](https://github.com/partiql/partiql-lang-kotlin/pull/478)
- [cli] Fixes `CLI` bug when outputting `IONTEXT` to file [#479](https://github.com/partiql/partiql-lang-kotlin/pull/479)

### Removed
- Removes wildcard imports in cli [#483](https://github.com/partiql/partiql-lang-kotlin/pull/483) and
  lang [#488](https://github.com/partiql/partiql-lang-kotlin/pull/488)
- Removes `DateTimeType` `sealed` class [#489](https://github.com/partiql/partiql-lang-kotlin/pull/489)
- Renames `DateTimePart` type to `DatePart` [#506](https://github.com/partiql/partiql-lang-kotlin/pull/506)

## [0.4.0-alpha] - 2021-10-07

### Added
- Sets up JMH for PartiQL [#427](https://github.com/partiql/partiql-lang-kotlin/pull/427)
- Allows for default timezone configuration [#449](https://github.com/partiql/partiql-lang-kotlin/pull/449)

### Changed
- Uses new PIG major version `v0.4.0` [#454](https://github.com/partiql/partiql-lang-kotlin/pull/454)
- Moves usage of default timezone from parser to evaluator [#448](https://github.com/partiql/partiql-lang-kotlin/pull/448)
- [breaking-change] changes related to imported builders.

### Fixed
- Fixes struct handling of non-text struct field keys [#450](https://github.com/partiql/partiql-lang-kotlin/pull/450)

## [0.2.7-alpha] - 2021-09-13

### Fixed
- Cherry picks "Fix bug causing multiple nested nots to parse very slowly [#436](https://github.com/partiql/partiql-lang-kotlin/pull/436)
  for `v0.2.7` release [#439](https://github.com/partiql/partiql-lang-kotlin/pull/439)
- Cherry picks "Use LazyThreadSafteyMode.PUBLICATION instead of NONE [#433](https://github.com/partiql/partiql-lang-kotlin/pull/433)
  for `v0.2.7` release [#440](https://github.com/partiql/partiql-lang-kotlin/pull/440)

## [0.1.7-alpha] - 2021-09-13

### Fixed
- Cherry picks "Fix bug causing multiple nested nots to parse very slowly [#436](https://github.com/partiql/partiql-lang-kotlin/pull/436)
  for `v0.1.7` release [#441](https://github.com/partiql/partiql-lang-kotlin/pull/441)
- Cherry picks "Use LazyThreadSafteyMode.PUBLICATION instead of NONE [#433](https://github.com/partiql/partiql-lang-kotlin/pull/433)
  for `v0.1.7` release [#442](https://github.com/partiql/partiql-lang-kotlin/pull/442)

## [0.3.4-alpha] - 2021-09-10
### Fixed
- Bug causing multiple nested nots to parse very slowly [#436](https://github.com/partiql/partiql-lang-kotlin/pull/436)

## [0.3.3-alpha] - 2021-09-09
### Changed
- Uses `LazyThreadSafteyMode.PUBLICATION` instead of NONE

## [0.3.1-alpha] - 2021-06-18
### Fixed
- Prevent the `ORDER BY` clause from being dropped in visitor transforms [#420](https://github.com/partiql/partiql-lang-kotlin/pull/420)

## [0.3.0-alpha] - 2021-06-09
### Added
- `DATE` and `TIME` data types
- Enhancements made by/for DynamoDB
- Compile-time `Thread.interrupted()` checks were added to help mitigate the impact of compiling extremely large SQL
  queries.
- Various performance improvements to the compiler were added.

### Changed
- The modeling of `ExprNode` and `PartiqlAst` APIs has changed as needed to account for the enhancements to DML statements
  and `ORDER BY`. Customers using these APIs may be affected.
- Other minor API changes.

### Fixed
- Fixes parser for the top level tokens [#369](https://github.com/partiql/partiql-lang-kotlin/pull/369)
- Make `SIZE` function work with s-expressions. [#379](https://github.com/partiql/partiql-lang-kotlin/pull/379)
- A number of other minor bug fixes and technical debt has been addressed. For a complete list of PRs that made it into
  this release, please see the v0.3.0 GitHub milestone.

## [0.1.6-alpha] - 2021-05-13

### Fixed
- Adds Compile-Time Thread.interrupted() checks [#398](https://github.com/partiql/partiql-lang-kotlin/pull/398)

## [0.1.5-alpha] - 2021-04-27

### Fixed
- Fixes a severe performance issue relating the sanity checks performed on very large queries before compilation. [#391](https://github.com/partiql/partiql-lang-kotlin/pull/391)

## [0.2.6-alpha] - 2021-02-18

### Added
- Functions to convert from UNIX epoch to TIMESTAMP and TIMESTAMP to UNIX epoch. [#330](https://github.com/partiql/partiql-lang-kotlin/pull/330)
- Adds a Rewriter to VisitorTransform [guide](https://github.com/partiql/partiql-lang-kotlin/blob/feb84730c64a2ad0f12c57bef3b1c45e21279538/docs/dev/RewriterToVisitorTransformGuide.md)

### Changed
- Migrates existing `AstRewriters` to PIG’s `VisitorTransform`. [#356](https://github.com/partiql/partiql-lang-kotlin/pull/356)

### Deprecated
- Deprecates AstRewriter, AstRewriterBase, MetaStrippingRewriter, RewriterTestBase

## [0.2.5-alpha] - 2021-01-12

### Added
- System stored procedure calls (`EXEC`) [#345](https://github.com/partiql/partiql-lang-kotlin/pull/345).
  More details on usage can be found [here](https://github.com/partiql/partiql-spec/issues/17)
- CLI: version number and commit hash in REPL [#339](https://github.com/partiql/partiql-lang-kotlin/pull/339)
- CLI: `PARTIQL_PRETTY` output-format for non-interactive use [#349](https://github.com/partiql/partiql-lang-kotlin/pull/349)
- Document thread safety of `CompilerPipeline` [#334](https://github.com/partiql/partiql-lang-kotlin/pull/334)

### Fixed
- Parsing of `TRIM` specification keywords (`BOTH`, `LEADING`, and `TRAILING`) [#326](https://github.com/partiql/partiql-lang-kotlin/pull/326)
- Build failure of `TimestampTemporalAccessorTests` when given a negative year [#346](https://github.com/partiql/partiql-lang-kotlin/pull/346)
- Running of parameterized tests and other test targets [#338](https://github.com/partiql/partiql-lang-kotlin/pull/338) and [#351](https://github.com/partiql/partiql-lang-kotlin/pull/351)

## [0.2.4-alpha] - 2020-11-08

### Fixed
- Fix `LIMIT` clause execution order #300
- Stop treating date parts as if they are string literals #317

## [0.2.3-alpha] - 2020-10-09

### Added
- `LET` (fom `FROM` clauses) implementation.

### Fixed
- fix: bigDecimalOf no-ops when given an Ion decimal [#293](https://github.com/partiql/partiql-lang-kotlin/pull/293)

## [0.1.4-alpha] - 2020-09-30

### Fixed
- This release is a backport of [#286](https://github.com/partiql/partiql-lang-kotlin/pull/286) which was applied on top
  of v0.1.3-alpha.

## [0.2.2-alpha] - 2020-09-29

### Changed
- Improvements to LIKE pattern compilation performance. [#284](https://github.com/partiql/partiql-lang-kotlin/pull/284)

## [0.2.1-alpha] - 2020-06-09

### Fixed
- Fixes [#246](https://github.com/partiql/partiql-lang-kotlin/pull/246)

## [0.2.0-alpha] - 2020-03-26

### Added
- Adds support for `DISTINCT`
- Initial set of DML features.  See [this](https://github.com/partiql/partiql-lang-kotlin/commit/16fefe0f096175a6a7b284313634dfad23858a38) for details.
- New error codes for division by `0` and modulo `0`

### Changed
- [breaking-change] `JOIN` is now **required** to provide an `ON` clause. In previous version an `ON` clause was optional
  which caused ambiguous parsing of multiple `JOIN` for which some had `ON` clause and some had not. The old behaviour
  was also out of Spec.

### Fixed
- Close CLI Stream correctly
- Preserve negative zero when writing values to the console in the REPL/CLI.
- Fix float negative zero equality

### Removed
- Removes invalid syntax check on case expressions with type parameters, e.g., `CAST(a AS DECIMAL(1, 2))` now does not
  throw

## [0.1.3-alpha] - 2020-03-26

### Fixed
- Fix [#228](https://github.com/partiql/partiql-lang-kotlin/pull/228) by removing invalid sanity check.

## [0.1.2-alpha] - 2020-01-10

### Changed
- Optimizes performance of IN operator when right side is used with many literals.

### Fixed
- Fix issue causing the REPL's output stream to be prematurely closed

## [0.1.1-alpha] - 2019-11-21

### Added
- Better printing support

### Changed
- Refactors code in CLI

### Fixed
- Fixes treatment of null values in JOIN conditions

## [0.1.0-alpha] - 2019-07-30

### Added
Initial alpha release of PartiQL.

[Unreleased]: https://github.com/partiql/partiql-lang-kotlin/compare/v0.13.2-alpha...HEAD
[0.13.2-alpha]: https://github.com/partiql/partiql-lang-kotlin/compare/v0.13.1-alpha...v0.13.2-alpha
[0.13.1-alpha]: https://github.com/partiql/partiql-lang-kotlin/compare/v0.13.0-alpha...v0.13.1-alpha
[0.13.0-alpha]: https://github.com/partiql/partiql-lang-kotlin/compare/v0.12.0-alpha...v0.13.0-alpha
[0.12.0-alpha]: https://github.com/partiql/partiql-lang-kotlin/compare/v0.11.0-alpha...v0.12.0-alpha
[0.11.0-alpha]: https://github.com/partiql/partiql-lang-kotlin/compare/v0.10.0-alpha...v0.11.0-alpha
[0.10.0-alpha]: https://github.com/partiql/partiql-lang-kotlin/compare/v0.9.4-alpha...v0.10.0-alpha
[0.9.4-alpha]: https://github.com/partiql/partiql-lang-kotlin/compare/v0.9.3-alpha...v0.9.4-alpha
[0.9.3-alpha]: https://github.com/partiql/partiql-lang-kotlin/compare/v0.9.2-alpha...v0.9.3-alpha
[0.9.2-alpha]: https://github.com/partiql/partiql-lang-kotlin/compare/v0.9.1-alpha...v0.9.2-alpha
[0.9.1-alpha]: https://github.com/partiql/partiql-lang-kotlin/compare/v0.9.0-alpha...v0.9.1-alpha
[0.9.0-alpha]: https://github.com/partiql/partiql-lang-kotlin/compare/v0.8.2-alpha...v0.9.0-alpha
[0.8.2-alpha]: https://github.com/partiql/partiql-lang-kotlin/compare/v0.8.1-alpha...v0.8.2-alpha
[0.8.1-alpha]: https://github.com/partiql/partiql-lang-kotlin/compare/v0.8.0-alpha...v0.8.1-alpha
[0.8.0-alpha]: https://github.com/partiql/partiql-lang-kotlin/compare/v0.7.0-alpha...v0.8.0-alpha
[0.7.0-alpha]: https://github.com/partiql/partiql-lang-kotlin/compare/v0.6.0-alpha...v0.7.0-alpha
[0.6.0-alpha]: https://github.com/partiql/partiql-lang-kotlin/compare/v0.5.0-alpha...v0.6.0-alpha
[0.5.0-alpha]: https://github.com/partiql/partiql-lang-kotlin/compare/v0.4.0-alpha...v0.5.0-alpha
[0.4.0-alpha]: https://github.com/partiql/partiql-lang-kotlin/compare/v0.3.4-alpha...v0.4.0-alpha
[0.3.4-alpha]: https://github.com/partiql/partiql-lang-kotlin/compare/v0.3.3-alpha...v0.3.4-alpha
[0.3.3-alpha]: https://github.com/partiql/partiql-lang-kotlin/compare/v0.3.1-alpha...v0.3.3-alpha
[0.3.1-alpha]: https://github.com/partiql/partiql-lang-kotlin/compare/v0.3.0-alpha...v0.3.1-alpha
[0.3.0-alpha]: https://github.com/partiql/partiql-lang-kotlin/compare/v0.2.6-alpha...v0.3.0-alpha
[0.2.7-alpha]: https://github.com/partiql/partiql-lang-kotlin/compare/v0.2.6-alpha...v0.2.7-alpha
[0.2.6-alpha]: https://github.com/partiql/partiql-lang-kotlin/compare/v0.2.5-alpha...v0.2.6-alpha
[0.2.5-alpha]: https://github.com/partiql/partiql-lang-kotlin/compare/v0.2.4-alpha...v0.2.5-alpha
[0.2.4-alpha]: https://github.com/partiql/partiql-lang-kotlin/compare/v0.2.3-alpha...v0.2.4-alpha
[0.2.3-alpha]: https://github.com/partiql/partiql-lang-kotlin/compare/v0.2.2-alpha...v0.2.3-alpha
[0.2.2-alpha]: https://github.com/partiql/partiql-lang-kotlin/compare/v0.2.1-alpha...v0.2.2-alpha
[0.2.1-alpha]: https://github.com/partiql/partiql-lang-kotlin/compare/v0.2.0-alpha...v0.2.1-alpha
[0.2.0-alpha]: https://github.com/partiql/partiql-lang-kotlin/compare/v0.1.7-alpha...v0.2.0-alpha
[0.1.7-alpha]: https://github.com/partiql/partiql-lang-kotlin/compare/v0.1.6-alpha...v0.1.7-alpha
[0.1.6-alpha]: https://github.com/partiql/partiql-lang-kotlin/compare/v0.1.5-alpha...v0.1.6-alpha
[0.1.5-alpha]: https://github.com/partiql/partiql-lang-kotlin/compare/v0.1.4-alpha...v0.1.5-alpha
[0.1.4-alpha]: https://github.com/partiql/partiql-lang-kotlin/compare/v0.1.3-alpha...v0.1.4-alpha
[0.1.3-alpha]: https://github.com/partiql/partiql-lang-kotlin/compare/v0.1.2-alpha...v0.1.3-alpha
[0.1.2-alpha]: https://github.com/partiql/partiql-lang-kotlin/compare/v0.1.1-alpha...v0.1.2-alpha
[0.1.1-alpha]: https://github.com/partiql/partiql-lang-kotlin/compare/v0.1.0-alpha...v0.1.1-alpha
[0.1.0-alpha]: https://github.com/partiql/partiql-lang-kotlin/releases/tag/v0.1.0-alpha<|MERGE_RESOLUTION|>--- conflicted
+++ resolved
@@ -47,12 +47,9 @@
   - The new plan is fully resolved and typed.
   - Operators will be converted to function call. 
 - Changes the return type of `filter_distinct` to a list if input collection is list
-<<<<<<< HEAD
 - **BREAKING**: Globals within the logical plan are now represented in a structured manner to reflect the existence of catalogs. Each value is now mandated to be case-sensitive (we have moved from Identifiers to string literals).
-=======
 - Changes the `PartiQLValue` collections to implement Iterable rather than Sequence, allowing for multiple consumption.
 - **BREAKING** Moves PartiQLParserBuilder.standard().build() to be PartiQLParser.default().
->>>>>>> 5c1240cd
 
 ### Deprecated
 
