--- conflicted
+++ resolved
@@ -206,13 +206,7 @@
         IntType.IntRangeConstraint.LONG -> ionString("int64")
         IntType.IntRangeConstraint.UNCONSTRAINED -> ionString("int")
     }
-<<<<<<< HEAD
     is StringType -> ionString("string") // TODO char
-=======
-    is StringType -> this.toIon()
-    MissingType -> ionString("missing")
-    is NullType -> ionString("null")
->>>>>>> 546a1267
     is StructType -> this.toIon()
     is SymbolType -> ionString("symbol")
     is TimeType -> ionString("time")
