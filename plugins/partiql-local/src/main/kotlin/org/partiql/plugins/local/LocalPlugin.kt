/*
 * Copyright Amazon.com, Inc. or its affiliates.  All rights reserved.
 *
 *  Licensed under the Apache License, Version 2.0 (the "License").
 *  You may not use this file except in compliance with the License.
 *  A copy of the License is located at:
 *
 *       http://aws.amazon.com/apache2.0/
 *
 *  or in the "license" file accompanying this file. This file is distributed on an "AS IS" BASIS,
 *  WITHOUT WARRANTIES OR CONDITIONS OF ANY KIND, either express or implied. See the License for the specific
 *  language governing permissions and limitations under the License.
 */

package org.partiql.plugins.local

import org.partiql.spi.Plugin
import org.partiql.spi.connector.Connector
import org.partiql.spi.function.PartiQLFunction
import org.partiql.spi.function.PartiQLFunctionExperimental

/**
 * LocalPlugin is a PartiQL plugin that provides schemas written in PartiQL Value Schema.
 *
 * Backed by a memoized catalog tree from the given root dir; global bindings are files.
 */
class LocalPlugin : Plugin {

    override val factory: Connector.Factory = LocalConnector.Factory()

<<<<<<< HEAD
    @PartiQLFunctionExperimental
    override fun getFunctions(): List<PartiQLFunction> = listOf()
=======
    @OptIn(PartiQLFunctionExperimental::class)
    override val functions: List<PartiQLFunction> = listOf()
>>>>>>> 2176d210
}<|MERGE_RESOLUTION|>--- conflicted
+++ resolved
@@ -28,11 +28,6 @@
 
     override val factory: Connector.Factory = LocalConnector.Factory()
 
-<<<<<<< HEAD
-    @PartiQLFunctionExperimental
-    override fun getFunctions(): List<PartiQLFunction> = listOf()
-=======
     @OptIn(PartiQLFunctionExperimental::class)
     override val functions: List<PartiQLFunction> = listOf()
->>>>>>> 2176d210
 }