--- conflicted
+++ resolved
@@ -102,10 +102,6 @@
 
     private fun KotlinNodeSpec.Product.rewriter(): FunSpec {
         val visit = product.ref.visitMethodName()
-<<<<<<< HEAD
-        // val constructor = symbols.camel(product.ref)
-=======
->>>>>>> 777eb428
         return FunSpec.builder(visit)
             .addModifiers(KModifier.OVERRIDE)
             .addParameter(ParameterSpec("node", clazz))
