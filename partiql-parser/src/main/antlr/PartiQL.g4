grammar PartiQL;

options {
    tokenVocab=PartiQLTokens;
    caseInsensitive = true;
}

/**
 *
 * TOP LEVEL
 *
 */

root
    : (EXPLAIN (PAREN_LEFT explainOption (COMMA explainOption)* PAREN_RIGHT)? )? statement;

statement
    : dql COLON_SEMI? EOF          # QueryDql
    | dml COLON_SEMI? EOF          # QueryDml
    | ddl COLON_SEMI? EOF          # QueryDdl
    | execCommand COLON_SEMI? EOF  # QueryExec
    ;

/**
 *
 * COMMON STRUCTURES
 *
 */

explainOption
    : param=IDENTIFIER value=IDENTIFIER;

asIdent
    : AS symbolPrimitive;

atIdent
    : AT symbolPrimitive;

byIdent
    : BY symbolPrimitive;

symbolPrimitive
    : ident=( IDENTIFIER | IDENTIFIER_QUOTED )
    ;

/**
 *
 * DATA QUERY LANGUAGE (DQL)
 *
 */

dql
    : expr;

/**
 *
 * EXECUTE
 *
 */

// FIXME #002: This is a slight deviation from SqlParser, as the old parser allows ANY token after EXEC. Realistically,
//  we probably need to determine the formal rule for this. I'm assuming we shouldn't allow any token, but I've
//  left it as an expression (which allows strings). See https://github.com/partiql/partiql-lang-kotlin/issues/707
execCommand
    : EXEC name=expr ( args+=expr ( COMMA args+=expr )* )?;

/**
 *
 * DATA DEFINITION LANGUAGE (DDL)
 * Experimental, towards #36 https://github.com/partiql/partiql-docs/issues/36
 * Currently, this is a small subset of SQL DDL that is likely to make sense for PartiQL as well.
 */

// <qualified name> ::= [ <schema name> <period> ] <qualified identifier>
qualifiedName : (qualifier+=symbolPrimitive PERIOD)* name=symbolPrimitive;

tableName : symbolPrimitive;
tableConstraintName : symbolPrimitive;
columnName : symbolPrimitive;
columnConstraintName : symbolPrimitive;

ddl
    : createCommand
    | dropCommand
    ;

createCommand
    : CREATE TABLE qualifiedName ( PAREN_LEFT tableDef PAREN_RIGHT )?                           # CreateTable
    | CREATE INDEX ON symbolPrimitive PAREN_LEFT pathSimple ( COMMA pathSimple )* PAREN_RIGHT   # CreateIndex
    ;

dropCommand
    : DROP TABLE qualifiedName                                  # DropTable
    | DROP INDEX target=symbolPrimitive ON on=symbolPrimitive   # DropIndex
    ;

tableDef
    : tableDefPart ( COMMA tableDefPart )*
    ;

tableDefPart
    : columnName type columnConstraint*                             # ColumnDeclaration
    ;

columnConstraint
    : ( CONSTRAINT columnConstraintName )?  columnConstraintDef
    ;

columnConstraintDef
    : NOT NULL                                  # ColConstrNotNull
    | NULL                                      # ColConstrNull
    ;

/**
 *
 * DATA MANIPULATION LANGUAGE (DML)
 *
 */

dml
    : updateClause dmlBaseCommand+ whereClause? returningClause?  # DmlBaseWrapper
    | fromClause whereClause? dmlBaseCommand+ returningClause?    # DmlBaseWrapper
    | deleteCommand                                               # DmlDelete
    | insertCommandReturning                                      # DmlInsertReturning
    | dmlBaseCommand                                              # DmlBase
    ;

dmlBaseCommand
    : insertStatement
    | insertStatementLegacy
    | setCommand
    | replaceCommand
    | removeCommand
    | upsertCommand
    ;

pathSimple
    : symbolPrimitive pathSimpleSteps*;

pathSimpleSteps
    : BRACKET_LEFT key=literal BRACKET_RIGHT             # PathSimpleLiteral
    | BRACKET_LEFT key=symbolPrimitive BRACKET_RIGHT     # PathSimpleSymbol
    | PERIOD key=symbolPrimitive                         # PathSimpleDotSymbol
    ;

// Based on https://github.com/partiql/partiql-docs/blob/main/RFCs/0011-partiql-insert.md
// TODO add parsing of target attributes: https://github.com/partiql/partiql-lang-kotlin/issues/841
replaceCommand
    : REPLACE INTO symbolPrimitive asIdent? value=expr;

// Based on https://github.com/partiql/partiql-docs/blob/main/RFCs/0011-partiql-insert.md
// TODO add parsing of target attributes: https://github.com/partiql/partiql-lang-kotlin/issues/841
upsertCommand
    : UPSERT INTO symbolPrimitive asIdent? value=expr;

removeCommand
    : REMOVE pathSimple;

// FIXME #001
//  There is a bug in the old SqlParser that needed to be replicated to the PartiQLParser for the sake of ...
//  ... same functionality. Using 2 returning clauses always uses the second clause. This should be fixed.
//  See GH Issue: https://github.com/partiql/partiql-lang-kotlin/issues/698
//  We essentially use the returning clause, because we currently support this with the SqlParser.
//  See https://github.com/partiql/partiql-lang-kotlin/issues/708
insertCommandReturning
    : INSERT INTO pathSimple VALUE value=expr ( AT pos=expr )? onConflictLegacy? returningClause?;

// See the Grammar at https://github.com/partiql/partiql-docs/blob/main/RFCs/0011-partiql-insert.md#2-proposed-grammar-and-semantics
insertStatement
    : INSERT INTO symbolPrimitive asIdent? value=expr onConflict?
    ;

onConflict
    : ON CONFLICT conflictTarget? conflictAction
    ;

insertStatementLegacy
    : INSERT INTO pathSimple VALUE value=expr ( AT pos=expr )? onConflictLegacy?
    ;

onConflictLegacy
    : ON CONFLICT WHERE expr DO NOTHING
    ;

/**
    <conflict target> ::=
        ( <index target> [, <index target>]... )
        | ( { <primary key> | <composite primary key> } )
        | ON CONSTRAINT <constraint name>
*/
conflictTarget
    : PAREN_LEFT symbolPrimitive (COMMA symbolPrimitive)* PAREN_RIGHT
    | ON CONSTRAINT constraintName;

constraintName
    : symbolPrimitive;

conflictAction
    : DO NOTHING
    | DO REPLACE doReplace
    | DO UPDATE doUpdate;

/*
<do replace> ::= EXCLUDED
    | SET <attr values> [, <attr values>]...
    | VALUE <tuple value>
   [ WHERE <condition> ]
*/
doReplace
    : EXCLUDED ( WHERE condition=expr )?;
    // :TODO add the rest of the grammar

/*
<do update> ::= EXCLUDED
    | SET <attr values> [, <attr values>]...
    | VALUE <tuple value>
   [ WHERE <condition> ]
*/
doUpdate
    : EXCLUDED ( WHERE condition=expr )?;
    // :TODO add the rest of the grammar

updateClause
    : UPDATE tableBaseReference;

setCommand
    : SET setAssignment ( COMMA setAssignment )*;

setAssignment
    : pathSimple EQ expr;

deleteCommand
    : DELETE fromClauseSimple whereClause? returningClause?;

returningClause
    : RETURNING returningColumn ( COMMA returningColumn )*;

returningColumn
    : status=(MODIFIED|ALL) age=(OLD|NEW) ASTERISK
    | status=(MODIFIED|ALL) age=(OLD|NEW) col=expr
    ;

fromClauseSimple
    : FROM pathSimple asIdent? atIdent? byIdent?   # FromClauseSimpleExplicit
    | FROM pathSimple symbolPrimitive              # FromClauseSimpleImplicit
    ;

whereClause
    : WHERE arg=expr;

/**
 *
 * SELECT AND PROJECTION
 *
 */

selectClause
    : SELECT setQuantifierStrategy? ASTERISK          # SelectAll
    | SELECT setQuantifierStrategy? projectionItems   # SelectItems
    | SELECT setQuantifierStrategy? VALUE expr        # SelectValue
    | PIVOT pivot=expr AT at=expr                     # SelectPivot
    ;

projectionItems
    : projectionItem ( COMMA projectionItem )* ;

projectionItem
    : expr ( AS? symbolPrimitive )? ;

setQuantifierStrategy
    : DISTINCT
    | ALL
    ;

/**
 * LET CLAUSE
 */

letClause
    : LET letBinding ( COMMA letBinding )*;

letBinding
    : expr AS symbolPrimitive;

/**
 *
 * ORDER BY CLAUSE
 *
 */

orderByClause
    : ORDER BY orderSortSpec ( COMMA orderSortSpec )*;

orderSortSpec
    : expr dir=(ASC|DESC)? (NULLS nulls=(FIRST|LAST))?;

/**
 *
 * GROUP CLAUSE
 *
 */

groupClause
    : GROUP PARTIAL? BY groupKey ( COMMA groupKey )* groupAlias?;

groupAlias
    : GROUP AS symbolPrimitive;

groupKey
    : key=exprSelect (AS symbolPrimitive)?;

/**
 *
 * Window Function
 * TODO: Remove from experimental once https://github.com/partiql/partiql-docs/issues/31 is resolved and a RFC is approved
 *
 */

over
   : OVER PAREN_LEFT windowPartitionList? windowSortSpecList? PAREN_RIGHT
   ;

windowPartitionList
   : PARTITION BY expr (COMMA expr)*
   ;

windowSortSpecList
   : ORDER BY orderSortSpec (COMMA orderSortSpec)*
   ;

/**
 *
 * SIMPLE CLAUSES
 *
 */

havingClause
    : HAVING arg=exprSelect;

excludeClause
    : EXCLUDE excludeExpr (COMMA excludeExpr)*;

// Require 1 more `excludeExprSteps` (disallow `EXCLUDE a`).
// There's not a clear use case in which a user would exclude a previously introdced binding variable. If a use case
// arises, we can always change the requirement to 0 or more steps.
excludeExpr
    : symbolPrimitive excludeExprSteps+;

excludeExprSteps
    : PERIOD symbolPrimitive                            # ExcludeExprTupleAttr
    | BRACKET_LEFT attr=LITERAL_STRING BRACKET_RIGHT    # ExcludeExprCollectionAttr
    | BRACKET_LEFT index=LITERAL_INTEGER BRACKET_RIGHT  # ExcludeExprCollectionIndex
    | BRACKET_LEFT ASTERISK BRACKET_RIGHT               # ExcludeExprCollectionWildcard
    | PERIOD ASTERISK                                   # ExcludeExprTupleWildcard
    ;

fromClause
    : FROM tableReference;

whereClauseSelect
    : WHERE arg=exprSelect;

offsetByClause
    : OFFSET arg=exprSelect;

limitClause
    : LIMIT arg=exprSelect;

/**
 *
 * GRAPH PATTERN MATCHING LANGUAGE (GPML)
 *
 */

gpmlPattern
    : selector=matchSelector? matchPattern;

gpmlPatternList
    : selector=matchSelector? matchPattern ( COMMA matchPattern )*;

matchPattern
    : restrictor=patternRestrictor? variable=patternPathVariable? graphPart*;

graphPart
    : node
    | edge
    | pattern
    ;

matchSelector
    : mod=(ANY|ALL) SHORTEST                  # SelectorBasic
    | ANY k=LITERAL_INTEGER?                  # SelectorAny
    | SHORTEST k=LITERAL_INTEGER GROUP?       # SelectorShortest
    ;

patternPathVariable
    : symbolPrimitive EQ;

patternRestrictor    // Should be TRAIL / ACYCLIC / SIMPLE
    : restrictor=IDENTIFIER;

node
    : PAREN_LEFT symbolPrimitive? ( COLON labelSpec )? whereClause? PAREN_RIGHT;

edge
    : edgeWSpec quantifier=patternQuantifier?    # EdgeWithSpec
    | edgeAbbrev quantifier=patternQuantifier?   # EdgeAbbreviated
    ;

pattern
    : PAREN_LEFT restrictor=patternRestrictor? variable=patternPathVariable? graphPart+ where=whereClause? PAREN_RIGHT quantifier=patternQuantifier?
    | BRACKET_LEFT restrictor=patternRestrictor? variable=patternPathVariable? graphPart+ where=whereClause? BRACKET_RIGHT quantifier=patternQuantifier?
    ;

patternQuantifier
    : quant=( PLUS | ASTERISK )
    | BRACE_LEFT lower=LITERAL_INTEGER COMMA upper=LITERAL_INTEGER? BRACE_RIGHT
    ;

edgeWSpec
    : MINUS edgeSpec MINUS ANGLE_RIGHT             # EdgeSpecRight
    | TILDE edgeSpec TILDE                         # EdgeSpecUndirected
    | ANGLE_LEFT MINUS edgeSpec MINUS              # EdgeSpecLeft
    | TILDE edgeSpec TILDE ANGLE_RIGHT             # EdgeSpecUndirectedRight
    | ANGLE_LEFT TILDE edgeSpec TILDE              # EdgeSpecUndirectedLeft
    | ANGLE_LEFT MINUS edgeSpec MINUS ANGLE_RIGHT  # EdgeSpecBidirectional
    | MINUS edgeSpec MINUS                         # EdgeSpecUndirectedBidirectional
    ;

edgeSpec
    : BRACKET_LEFT symbolPrimitive? ( COLON labelSpec )? whereClause? BRACKET_RIGHT;

labelSpec
    : labelSpec VERTBAR labelTerm        # LabelSpecOr
    | labelTerm                          # LabelSpecTerm
    ;

labelTerm
    : labelTerm AMPERSAND labelFactor    # LabelTermAnd
    | labelFactor                        # LabelTermFactor
    ;

labelFactor
    : BANG labelPrimary                  # LabelFactorNot
    | labelPrimary                       # LabelFactorPrimary
    ;

labelPrimary
    : symbolPrimitive                    # LabelPrimaryName
    | PERCENT                            # LabelPrimaryWild
    | PAREN_LEFT labelSpec PAREN_RIGHT   # LabelPrimaryParen
    ;

edgeAbbrev
    : TILDE
    | TILDE ANGLE_RIGHT
    | ANGLE_LEFT TILDE
    | ANGLE_LEFT? MINUS ANGLE_RIGHT?
    ;

/**
 *
 * TABLES & JOINS
 *
 */

tableReference
    : lhs=tableReference joinType? CROSS JOIN rhs=joinRhs     # TableCrossJoin
    | lhs=tableReference COMMA rhs=joinRhs                    # TableCrossJoin
    | lhs=tableReference joinType? JOIN rhs=joinRhs joinSpec  # TableQualifiedJoin
    | tableNonJoin                                            # TableRefBase
    | PAREN_LEFT tableReference PAREN_RIGHT                   # TableWrapped
    ;

tableNonJoin
    : tableBaseReference
    | tableUnpivot
    ;

tableBaseReference
    : source=exprSelect symbolPrimitive              # TableBaseRefSymbol
    | source=exprSelect asIdent? atIdent? byIdent?   # TableBaseRefClauses
    | source=exprGraphMatchOne asIdent? atIdent? byIdent?   # TableBaseRefMatch
    ;

tableUnpivot
    : UNPIVOT expr asIdent? atIdent? byIdent?;

joinRhs
    : tableNonJoin                           # JoinRhsBase
    | PAREN_LEFT tableReference PAREN_RIGHT  # JoinRhsTableJoined
    ;

joinSpec
    : ON expr;

joinType
    : mod=INNER
    | mod=LEFT OUTER?
    | mod=RIGHT OUTER?
    | mod=FULL OUTER?
    | mod=OUTER
    ;

/**
 *
 * EXPRESSIONS & PRECEDENCE
 *
 * Precedence Table (from highest to lowest precedence)
 * 1. Primary Expressions: Functions, Literals, Paths, Identifiers, etc (ex: a, f(a), 1, a.b, "a")
 * 2. Unary plus, minus (ex: -a, +a)
 * 3. Multiplication, Division, Modulo (ex: a * b)
 * 4. Addition, Subtraction (ex: a + b)
 * 5. Other operators (ex: a || b, a & b)
 * 6. Predicates (ex: a LIKE b, a < b, a IN b, a = b)
 * 7. IS true/false. Not yet implemented in PartiQL, but defined in SQL-92. (ex: a IS TRUE)
 * 8. NOT (ex: NOT a)
 * 8. AND (ex: a AND b)
 * 9. OR (ex: a OR b)
 *
 */

expr
    : exprBagOp
    ;

exprBagOp
    : lhs=exprBagOp OUTER? EXCEPT (DISTINCT|ALL)? rhs=exprSelect           # Except
    | lhs=exprBagOp OUTER? UNION (DISTINCT|ALL)? rhs=exprSelect            # Union
    | lhs=exprBagOp OUTER? INTERSECT (DISTINCT|ALL)? rhs=exprSelect        # Intersect
    | exprSelect                                                           # QueryBase
    ;

exprSelect
    : select=selectClause
        exclude=excludeClause?
        from=fromClause
        let=letClause?
        where=whereClauseSelect?
        group=groupClause?
        having=havingClause?
        order=orderByClause?
        limit=limitClause?
        offset=offsetByClause? # SfwQuery
    | exprOr            # SfwBase
    ;

exprOr
    : lhs=exprOr OR rhs=exprAnd     # Or
    | parent=exprAnd                # ExprOrBase
    ;

exprAnd
    : lhs=exprAnd op=AND rhs=exprNot  # And
    | parent=exprNot                  # ExprAndBase
    ;

exprNot
    : <assoc=right> op=NOT rhs=exprNot  # Not
    | parent=exprPredicate              # ExprNotBase
    ;

exprPredicate
    : lhs=exprPredicate op=(LT_EQ|GT_EQ|ANGLE_LEFT|ANGLE_RIGHT|NEQ|EQ) rhs=mathOp00  # PredicateComparison
    | lhs=exprPredicate IS NOT? type                                                 # PredicateIs
    | lhs=exprPredicate NOT? IN PAREN_LEFT expr PAREN_RIGHT                          # PredicateIn
    | lhs=exprPredicate NOT? IN rhs=mathOp00                                         # PredicateIn
    | lhs=exprPredicate NOT? LIKE rhs=mathOp00 ( ESCAPE escape=expr )?               # PredicateLike
    | lhs=exprPredicate NOT? BETWEEN lower=mathOp00 AND upper=mathOp00               # PredicateBetween
    | parent=mathOp00                                                                # PredicateBase
    ;

// TODO : Opreator precedence of BITWISE_AND (&) may change in the future.
//  SEE: https://github.com/partiql/partiql-docs/issues/50
mathOp00
    : lhs=mathOp00 op=(AMPERSAND|CONCAT) rhs=mathOp01
    | parent=mathOp01
    ;

mathOp01
    : lhs=mathOp01 op=(PLUS|MINUS) rhs=mathOp02
    | parent=mathOp02
    ;

mathOp02
    : lhs=mathOp02 op=(PERCENT|ASTERISK|SLASH_FORWARD) rhs=valueExpr
    | parent=valueExpr
    ;

valueExpr
    : sign=(PLUS|MINUS) rhs=valueExpr
    | parent=exprPrimary
    ;

exprPrimary
    : exprTerm                   # ExprPrimaryBase
    | cast                       # ExprPrimaryBase
    | sequenceConstructor        # ExprPrimaryBase
    | substring                  # ExprPrimaryBase
    | position                   # ExprPrimaryBase
    | overlay                    # ExprPrimaryBase
    | canCast                    # ExprPrimaryBase
    | canLosslessCast            # ExprPrimaryBase
    | extract                    # ExprPrimaryBase
    | coalesce                   # ExprPrimaryBase
    | dateFunction               # ExprPrimaryBase
    | aggregate                  # ExprPrimaryBase
    | trimFunction               # ExprPrimaryBase
    | functionCall               # ExprPrimaryBase
    | nullIf                     # ExprPrimaryBase
    | exprPrimary pathStep+      # ExprPrimaryPath
    | exprGraphMatchMany         # ExprPrimaryBase
    | caseExpr                   # ExprPrimaryBase
    | valueList                  # ExprPrimaryBase
    | values                     # ExprPrimaryBase
    | windowFunction             # ExprPrimaryBase
    ;

/**
 *
 * PRIMARY EXPRESSIONS
 *
 */

exprTerm
    : PAREN_LEFT expr PAREN_RIGHT    # ExprTermWrappedQuery
    | CURRENT_USER                   # ExprTermCurrentUser
    | CURRENT_DATE                   # ExprTermCurrentDate
    | parameter                      # ExprTermBase
    | varRefExpr                     # ExprTermBase
    | literal                        # ExprTermBase
    | collection                     # ExprTermBase
    | tuple                          # ExprTermBase
    ;

nullIf
    : NULLIF PAREN_LEFT expr COMMA expr PAREN_RIGHT;

coalesce
    : COALESCE PAREN_LEFT expr ( COMMA expr )* PAREN_RIGHT;

caseExpr
    : CASE case=expr? (WHEN whens+=expr THEN thens+=expr)+ (ELSE else=expr)? END;

values
    : VALUES valueRow ( COMMA valueRow )*;

valueRow
    : PAREN_LEFT expr ( COMMA expr )* PAREN_RIGHT;

valueList
    : PAREN_LEFT expr ( COMMA expr )+ PAREN_RIGHT;

sequenceConstructor
    : datatype=(LIST|SEXP) PAREN_LEFT (expr ( COMMA expr )* )? PAREN_RIGHT;

substring
    : SUBSTRING PAREN_LEFT expr ( COMMA expr ( COMMA expr )? )? PAREN_RIGHT
    | SUBSTRING PAREN_LEFT expr ( FROM expr ( FOR expr )? )? PAREN_RIGHT
    ;

/**
* POSITION(<str>, <str>)
* POSITION(<str> IN <str>)
*/
position
    : POSITION PAREN_LEFT expr COMMA expr PAREN_RIGHT
    | POSITION PAREN_LEFT expr IN expr PAREN_RIGHT
    ;

/**
* OVERLAY(<str>, <str>, <int> [, <int>])
* OVERLAY(<str> PLACING <str> FROM <int> [FOR <int>])
*/
overlay
    : OVERLAY PAREN_LEFT expr COMMA expr COMMA expr (COMMA expr)? PAREN_RIGHT
    | OVERLAY PAREN_LEFT expr PLACING expr FROM expr (FOR expr)? PAREN_RIGHT
    ;

aggregate
    : func=COUNT PAREN_LEFT ASTERISK PAREN_RIGHT                                        # CountAll
    | func=(COUNT|MAX|MIN|SUM|AVG|EVERY|ANY|SOME) PAREN_LEFT setQuantifierStrategy? expr PAREN_RIGHT   # AggregateBase
    ;

// TODO: Remove from experimental once https://github.com/partiql/partiql-docs/issues/31 is resolved and a RFC is approved
/**
*
* Supported Window Functions:
* 1. LAG(expr, [offset [, default]]) OVER([window_partition] window_ordering)
* 2. LEAD(expr, [offset [, default]]) OVER([window_partition] window_ordering)
*
*/
windowFunction
    : func=(LAG|LEAD) PAREN_LEFT expr ( COMMA expr (COMMA expr)?)? PAREN_RIGHT over #LagLeadFunction
    ;

cast
    : CAST PAREN_LEFT expr AS type PAREN_RIGHT;

canLosslessCast
    : CAN_LOSSLESS_CAST PAREN_LEFT expr AS type PAREN_RIGHT;

canCast
    : CAN_CAST PAREN_LEFT expr AS type PAREN_RIGHT;

extract
    : EXTRACT PAREN_LEFT IDENTIFIER FROM rhs=expr PAREN_RIGHT;

trimFunction
    : func=TRIM PAREN_LEFT ( mod=IDENTIFIER? sub=expr? FROM )? target=expr PAREN_RIGHT;

dateFunction
    : func=(DATE_ADD|DATE_DIFF) PAREN_LEFT dt=IDENTIFIER COMMA expr COMMA expr PAREN_RIGHT;

// SQL-99 10.4 — <routine invocation> ::= <routine name> <SQL argument list>
functionCall
    : functionName PAREN_LEFT ( expr ( COMMA expr )* )? PAREN_RIGHT
    ;

// SQL-99 10.4 — <routine name> ::= [ <schema name> <period> ] <qualified identifier>
functionName
<<<<<<< HEAD
    : (qualifier+=symbolPrimitive PERIOD)* name=( CHAR_LENGTH | CHARACTER_LENGTH | OCTET_LENGTH | BIT_LENGTH |
     UPPER | LOWER | SIZE | EXISTS | COUNT | MOD)  # FunctionNameReserved
=======
    : (qualifier+=symbolPrimitive PERIOD)* name=( CHAR_LENGTH | CHARACTER_LENGTH | OCTET_LENGTH | BIT_LENGTH | UPPER | LOWER | SIZE | EXISTS | COUNT )  # FunctionNameReserved
>>>>>>> 679af95d
    | (qualifier+=symbolPrimitive PERIOD)* name=symbolPrimitive                                                                                         # FunctionNameSymbol
    ;

pathStep
    : BRACKET_LEFT key=expr BRACKET_RIGHT        # PathStepIndexExpr
    | BRACKET_LEFT all=ASTERISK BRACKET_RIGHT    # PathStepIndexAll
    | PERIOD key=symbolPrimitive                 # PathStepDotExpr
    | PERIOD all=ASTERISK                        # PathStepDotAll
    ;

exprGraphMatchMany
    :  PAREN_LEFT exprPrimary MATCH gpmlPatternList PAREN_RIGHT ;

exprGraphMatchOne
    :   exprPrimary MATCH gpmlPattern ;


parameter
    : QUESTION_MARK;

varRefExpr
    : qualifier=AT_SIGN? ident=(IDENTIFIER|IDENTIFIER_QUOTED)   # VariableIdentifier
    | qualifier=AT_SIGN? key=nonReservedKeywords                # VariableKeyword
    ;

nonReservedKeywords
    : EXCLUDED
    ;

/**
 *
 * LITERALS & TYPES
 *
 */

collection
    : array
    | bag
    ;

array
    : BRACKET_LEFT ( expr ( COMMA expr )* )? BRACKET_RIGHT;

bag
    : ANGLE_DOUBLE_LEFT ( expr ( COMMA expr )* )? ANGLE_DOUBLE_RIGHT;

tuple
    : BRACE_LEFT ( pair ( COMMA pair )* )? BRACE_RIGHT;

pair
    : lhs=expr COLON rhs=expr;

literal
    : NULL                                                                                # LiteralNull
    | MISSING                                                                             # LiteralMissing
    | TRUE                                                                                # LiteralTrue
    | FALSE                                                                               # LiteralFalse
    | LITERAL_STRING                                                                      # LiteralString
    | LITERAL_INTEGER                                                                     # LiteralInteger
    | LITERAL_DECIMAL                                                                     # LiteralDecimal
    | ION_CLOSURE                                                                         # LiteralIon
    | DATE LITERAL_STRING                                                                 # LiteralDate
    | TIME ( PAREN_LEFT LITERAL_INTEGER PAREN_RIGHT )? (WITH TIME ZONE)? LITERAL_STRING   # LiteralTime
    | TIMESTAMP ( PAREN_LEFT LITERAL_INTEGER PAREN_RIGHT )? (WITH TIME ZONE)? LITERAL_STRING   # LiteralTimestamp
    ;

type
    : datatype=(
        NULL | BOOL | BOOLEAN | SMALLINT | INTEGER2 | INT2 | INTEGER | INT | INTEGER4 | INT4
        | INTEGER8 | INT8 | BIGINT | REAL | CHAR | CHARACTER | MISSING
        | STRING | SYMBOL | BLOB | CLOB | DATE | STRUCT | TUPLE | LIST | SEXP | BAG | ANY
      )                                                                                                                # TypeAtomic
    | datatype=DOUBLE PRECISION                                                                                        # TypeAtomic
    | datatype=(CHARACTER|CHAR|FLOAT|VARCHAR) ( PAREN_LEFT arg0=LITERAL_INTEGER PAREN_RIGHT )?                         # TypeArgSingle
    | CHARACTER VARYING ( PAREN_LEFT arg0=LITERAL_INTEGER PAREN_RIGHT )?                                               # TypeVarChar
    | datatype=(DECIMAL|DEC|NUMERIC) ( PAREN_LEFT arg0=LITERAL_INTEGER ( COMMA arg1=LITERAL_INTEGER )? PAREN_RIGHT )?  # TypeArgDouble
    | datatype=(TIME|TIMESTAMP) ( PAREN_LEFT precision=LITERAL_INTEGER PAREN_RIGHT )? (WITH TIME ZONE)?                # TypeTimeZone
    | symbolPrimitive                                                                                                  # TypeCustom
    ;<|MERGE_RESOLUTION|>--- conflicted
+++ resolved
@@ -719,12 +719,7 @@
 
 // SQL-99 10.4 — <routine name> ::= [ <schema name> <period> ] <qualified identifier>
 functionName
-<<<<<<< HEAD
-    : (qualifier+=symbolPrimitive PERIOD)* name=( CHAR_LENGTH | CHARACTER_LENGTH | OCTET_LENGTH | BIT_LENGTH |
-     UPPER | LOWER | SIZE | EXISTS | COUNT | MOD)  # FunctionNameReserved
-=======
-    : (qualifier+=symbolPrimitive PERIOD)* name=( CHAR_LENGTH | CHARACTER_LENGTH | OCTET_LENGTH | BIT_LENGTH | UPPER | LOWER | SIZE | EXISTS | COUNT )  # FunctionNameReserved
->>>>>>> 679af95d
+    : (qualifier+=symbolPrimitive PERIOD)* name=( CHAR_LENGTH | CHARACTER_LENGTH | OCTET_LENGTH | BIT_LENGTH | UPPER | LOWER | SIZE | EXISTS | COUNT | MOD )  # FunctionNameReserved
     | (qualifier+=symbolPrimitive PERIOD)* name=symbolPrimitive                                                                                         # FunctionNameSymbol
     ;
 
